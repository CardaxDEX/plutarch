--- conflicted
+++ resolved
@@ -1,11 +1,7 @@
 packages:
   ./.
-<<<<<<< HEAD
   ./plutarch-benchmark/plutarch-benchmark.cabal
   ./plutarch-numeric/plutarch-numeric.cabal
-=======
-  ./plutarch-*
->>>>>>> 56f7cf7f
 
 benchmarks: true
 
