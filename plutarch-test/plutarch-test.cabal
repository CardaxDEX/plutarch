cabal-version: 2.4
name:          plutarch-test
version:       1.1.0

flag development
  description: Enable tracing functions within plutarch.
  manual:      True
  default:     False

common c
  default-language:   Haskell2010
  default-extensions:
    NoStarIsType
    BangPatterns
    BinaryLiterals
    ConstrainedClassMethods
    ConstraintKinds
    DataKinds
    DeriveAnyClass
    DeriveDataTypeable
    DeriveFoldable
    DeriveFunctor
    DeriveGeneric
    DeriveLift
    DeriveTraversable
    DerivingStrategies
    DerivingVia
    DoAndIfThenElse
    EmptyCase
    EmptyDataDecls
    EmptyDataDeriving
    ExistentialQuantification
    ExplicitForAll
    FlexibleContexts
    FlexibleInstances
    ForeignFunctionInterface
    GADTSyntax
    GeneralisedNewtypeDeriving
    HexFloatLiterals
    ImplicitPrelude
    InstanceSigs
    KindSignatures
    LambdaCase
    MonomorphismRestriction
    MultiParamTypeClasses
    NamedFieldPuns
    NamedWildCards
    NumericUnderscores
    OverloadedStrings
    PartialTypeSignatures
    PatternGuards
    PolyKinds
    PostfixOperators
    RankNTypes
    RelaxedPolyRec
    ScopedTypeVariables
    StandaloneDeriving
    StandaloneKindSignatures
    TraditionalRecordSyntax
    TupleSections
    TypeApplications
    TypeFamilies
    TypeOperators
    TypeSynonymInstances
    ViewPatterns

  ghc-options:
    -Wall -Wcompat -Wincomplete-uni-patterns -Wno-unused-do-bind
    -Wno-partial-type-signatures -Wmissing-export-lists
    -Wincomplete-record-updates -Wmissing-deriving-strategies
    -Wno-name-shadowing -Wunused-foralls -fprint-explicit-foralls
    -fprint-explicit-kinds

common deps
  build-depends:
    , aeson              >=2.0
    , base
    , bytestring
    , filepath
    , generics-sop
    , mtl
    , plutarch
    , plutus-core
    , plutus-ledger-api
    , plutus-tx
    , serialise
    , sydtest
    , sydtest-discover
    , tasty
    , tasty-hunit
    , tasty-quickcheck
    , text
    , transformers

library
  import:          c, deps
  hs-source-dirs:  src
  exposed-modules: Plutarch.Test
  other-modules:
    Plutarch.Test.Benchmark
    Plutarch.Test.Golden
    Plutarch.Test.ListSyntax

executable plutarch-test
  import:         c, deps
  main-is:        Main.hs
  hs-source-dirs: src
  build-depends:
    , base16-bytestring
    , cborg
    , rank2classes
    , serialise

  if impl(ghc >=9.0)
    other-modules:
      Plutarch.FieldSpec
      Plutarch.MonadicSpec
      Plutarch.RecSpec

  other-modules:
    Plutarch.ApiSpec
    Plutarch.BoolSpec
    Plutarch.ByteStringSpec
    Plutarch.IntegerSpec
    Plutarch.LiftSpec
    Plutarch.ListSpec
    Plutarch.PIsDataSpec
    Plutarch.PLamSpec
    Plutarch.PlutusTypeSpec
    Plutarch.RationalSpec
    Plutarch.RecursionSpec
    Plutarch.ScriptsSpec
    Plutarch.StringSpec
    Plutarch.Test
    Plutarch.Test.Benchmark
    Plutarch.Test.Golden
    Plutarch.Test.ListSyntax
    Plutarch.TraceSpec
    Plutarch.UnitSpec
<<<<<<< HEAD
    Plutarch.VerifySpec
=======
    Plutarch.UPLCSpec
>>>>>>> d88ab6c9
    Spec

  if flag(development)
    cpp-options: -DDevelopment

  -- FIXME remove -Wwarn=deprecations
  ghc-options:    -threaded -rtsopts -with-rtsopts=-N -Wwarn=deprecations<|MERGE_RESOLUTION|>--- conflicted
+++ resolved
@@ -137,11 +137,8 @@
     Plutarch.Test.ListSyntax
     Plutarch.TraceSpec
     Plutarch.UnitSpec
-<<<<<<< HEAD
+    Plutarch.UPLCSpec
     Plutarch.VerifySpec
-=======
-    Plutarch.UPLCSpec
->>>>>>> d88ab6c9
     Spec
 
   if flag(development)
