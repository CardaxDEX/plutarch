# Revision history for plutarch

# Unreleased

- `TermCont`: Parametrize by result type; add `MonadFail` instance; etc.

  Also, export from `Plutarch.TermCont`, and then from `Plutarch.Prelude` (TermCont is no longer exported by `Plutarch.Internal`).

  Started by: [#226](https://github.com/Plutonomicon/plutarch/pull/226)

- Add `PlutusType` generic deriving support for data encoded Plutarch types, via `PIsDataRepr` and `PIsDataReprInstances`.

  All existing ledger api types now have `PlutusType` instances - not just `PMatch`.

  Started by: [#250](https://github.com/Plutonomicon/plutarch/pull/250)

- Add `PDataRecord` construction utilities, necessary for full usage of data encoded `PlutusType` instances.

  In particular, you can build `PDataRecord`s with `pdcons` and `pdnil` - refer to the guide for more info.

  `pdcons` and `pdnil` are also exported from `Plutarch.Prelude`.

  Also add `PlutusType` instance for `PDataRecord`.

  Module: `Plutarch.DataRepr.Internal`

  Started by: [#250](https://github.com/Plutonomicon/plutarch/pull/250)

- Export `PLabeledType ((:=))` from `Plutarch.Prelude`.

  Added by: [#250](https://github.com/Plutonomicon/plutarch/pull/250)

- Add `pconstantData` - an efficient way of building data encoded constants directly.

  This is semantically equivalent to `pdata . pconstant` but does not do any extra builtin function call.

  Module: `Plutarch.Builtin`

  Added by: [#251](https://github.com/Plutonomicon/plutarch/pull/251)

- Added APIs for constructing, compiling, serialising & hashing Plutarch scripts.

  Type synonyms for Plutarch-typed scripts `PValidator`,`PMintingPolicy` & `PStakeValidator`.
  
  `mkValidator`, `mkStakeValidator` & `mkMintingPolicy` functions, for creating Plutus API compatible scripts.

  `validatorHash`, `mintingPolicySymbol` & `stakeValidatorHash` to obtain script hashes.

<<<<<<< HEAD
=======
  `tryDecodeHex` & `encodeSerialise` (re-exported from `Data.Aeson.Extras`), for encoding & decoding Scripts and other Plutus values as hex.

>>>>>>> b1e987e0
  Module: `Plutarch.V1.Api`

  See: `Plutarch.ScriptsSpec` in `plutarch-test` for usage examples.

  Added by: [#267](https://github.com/Plutonomicon/plutarch/pull/267)
- Add `PTuple` construction and related utilities.

  Module: `Plutarch.Api.V1.Tuple`

  Added by: [#255](https://github.com/Plutonomicon/plutarch/pull/255)

- Add `PIsData` instances for `PUnit` and `PBuiltinPair (PAsData a) (PAsData b)`.

  It's helpful to mentally note that `PTuple a b`, `PAsData (PTuple a b)` and `PBuiltinPair (PAsData a) (PAsData b)` all have the exact same underlying representation. See `Plutarch.Api.V1.Tuple` for no-op conversion functions.

  Module: `Plutarch.Builtin`

  Added by: [#255](https://github.com/Plutonomicon/plutarch/pull/255)

- Add implicit `pfromData` for `hrecField` and the record dot. Add implicit `pfromData` for `pfield`.

  Module: `Plutarch.DataRepr`

  Added by: [#235](https://github.com/Plutonomicon/plutarch/pull/270)

- Added functions to `Plutarch.Benchmark` to account for script-sizing without arguments applied.

  `benchmarkScriptUnapplied`, for Plutus API Scripts.

  `benchUnapplied` for Plutarch terms.

  Module: `Plutarch.Benchmark`

# 1.1.0

- General repository changes.
  - The Plutarch repo has moved to GHC 9.2.1. Projects using GHC 8.10.7 should still be able to depend on Plutarch. There is CI in place to ensure compatibility.

    Relevant PR: [#86](https://github.com/Plutonomicon/plutarch/pull/86)

    CI added by: [#188](https://github.com/Plutonomicon/plutarch/pull/188)
  - Major nix updates.

    Started by: [#75](https://github.com/Plutonomicon/plutarch/pull/75)
  - Benchmarks and perf diffing on PRs to keep track of performance regressions.

    Worked on through:
    * [#102](https://github.com/Plutonomicon/plutarch/pull/102)
    * [#144](https://github.com/Plutonomicon/plutarch/pull/144)
    * [#146](https://github.com/Plutonomicon/plutarch/pull/146)
    * [#164](https://github.com/Plutonomicon/plutarch/pull/164)
    * [#167](https://github.com/Plutonomicon/plutarch/pull/167)
    * [#178](https://github.com/Plutonomicon/plutarch/pull/178)

- Significantly improve `plam` type inference - works seamlessly now (!!!)

  Worked on through:
  * [#29](https://github.com/Plutonomicon/plutarch/pull/29)
  * [#149](https://github.com/Plutonomicon/plutarch/pull/149)
  * [#162](https://github.com/Plutonomicon/plutarch/pull/162)
  * [#168](https://github.com/Plutonomicon/plutarch/pull/168)
  * [#170](https://github.com/Plutonomicon/plutarch/pull/170)

  Relevant issue: [#2](https://github.com/Plutonomicon/plutarch/issues/2)
- Many, many optimizations on generated code.

  Worked on through:
  * [#34](https://github.com/Plutonomicon/plutarch/pull/34)
  * [#37](https://github.com/Plutonomicon/plutarch/pull/37)
  * [#42](https://github.com/Plutonomicon/plutarch/pull/42)
  * [#44](https://github.com/Plutonomicon/plutarch/pull/44)
- Add haddocks and examples to many functions

  Started by: [#49](https://github.com/Plutonomicon/plutarch/pull/49)
- Add many new utility functions, instances, and builtin function synonyms.

  <details>
  <summary> Breakdown of additions </summary>

  - Boolean utilities:- `pnot`, `#&&`/`pand`/`pand'`, `#||`/`por`/`por'`

    Module: `Plutarch.Bool`

    Added in: [#30](https://github.com/Plutonomicon/plutarch/pull/30)
  - ByteString utilities:- `pconsBS`, `psliceBS`, `plengthBS`, `pindexBS`

    Module: `Plutarch.ByteString`

    Added in: [#30](https://github.com/Plutonomicon/plutarch/pull/30)
  - Cryptographic hashing utilities:- `psha2_256`, `psha3_256`, `pblake2b_256`, `pverifySignature`

    Module: `Plutarch.Crypto`

    Added in: [#30](https://github.com/Plutonomicon/plutarch/pull/30)
  - `PEq`, `POrd`, `Semigroup`, and `Monoid` instances for `PUnit`

    Module: `Plutarch.Unit`

    Added in: [#30](https://github.com/Plutonomicon/plutarch/pull/30)
  - UTF-8 encode/decode functions:- `pencodeUtf8`, `pdecodeUtf8`

    Module: `Plutarch.String`

    Added in: [#30](https://github.com/Plutonomicon/plutarch/pull/30)
  - `PIntegral` typeclass

    Module: `Plutarch.Integer`

    Added in: [#30](https://github.com/Plutonomicon/plutarch/pull/30)
  - `PIntegral` instance for `PInteger`

    Module: `Plutarch.Integer`

    Added in: [#30](https://github.com/Plutonomicon/plutarch/pull/30)
  - `PEq` instance for `PData` and `PAsData`

    Module: `Plutarch.Builtin`

    Added in: [#38](https://github.com/Plutonomicon/plutarch/pull/38)
  - Tracing functions:- `ptrace`, `ptraceIfFalse`, `ptraceIfTrue`, `ptraceError`

    Module: `Plutarch.Trace`

    Added in: [#39](https://github.com/Plutonomicon/plutarch/pull/39)
  - Builtin pair construction utility:- `ppairDataBuiltin `

    Module: `Plutarch.Builtin`

    Added in: [#50](https://github.com/Plutonomicon/plutarch/pull/50)
  - *Loads* of awesome list utilities thanks to [#63](https://github.com/Plutonomicon/plutarch/pull/63)!

    Module: `Plutarch.List`
  - `PIsData` instance for `PBool`

    Module: `Plutarch.Builtin`

    Added in: [#110](https://github.com/Plutonomicon/plutarch/pull/110)

  </details>
- Add `PIsData` for conversion between normal builtin types and their `Data` representation.

  Initially added in: [#31](https://github.com/Plutonomicon/plutarch/pull/31)
- Add `PAsData` for preserving more type information regarding `Data` encoded values.

  Initially added in: [#31](https://github.com/Plutonomicon/plutarch/pull/31)
- Add `PDataRepr` and related machinery to ergonomically work with `Constr` encoded data.

  There are also **generic derivers** (!!) to implement the related typeclasses for custom data types.

  Module: `Plutarch.DataRepr`

  Worked on through
  * [#31](https://github.com/Plutonomicon/plutarch/pull/31)
  * [#169](https://github.com/Plutonomicon/plutarch/pull/169)
  * [#173](https://github.com/Plutonomicon/plutarch/pull/173)
  * [#176](https://github.com/Plutonomicon/plutarch/pull/176)
  * [#171](https://github.com/Plutonomicon/plutarch/pull/171)
  * [#185](https://github.com/Plutonomicon/plutarch/pull/185)
- Add `PLift` and `PConstant` - enabling conversion between Plutarch terms and Haskell types.

  This comes with convenient derivers. See the relevant section on the guide.

  Module: `Plutarch.Lift`; another deriver within `Plutarch.DataRepr.Internal`

  Worked on through
  * [#62](https://github.com/Plutonomicon/plutarch/pull/62)
  * [#109](https://github.com/Plutonomicon/plutarch/pull/109)
  * [#130](https://github.com/Plutonomicon/plutarch/pull/130)
- Deprecate `punsafeConstant`. Use `pconstant` instead!
- Add `PIsList` & `PList` + instances for `PBuiltinList` - ergonomic list functions for all!

  Module: `Plutarch.List`; another instance in `Plutarch.Builtin`

  Added in: [#63](https://github.com/Plutonomicon/plutarch/pull/63)
- Mutually recursive data types, scott encoded records and more provided by `Plutarch.Rec`!

  Module: `Plutarch.Rec`

  Worked on through:
  * [#60](https://github.com/Plutonomicon/plutarch/pull/60)
  * [#114](https://github.com/Plutonomicon/plutarch/pull/114)
  * [#125](https://github.com/Plutonomicon/plutarch/pull/125)
  * [#175](https://github.com/Plutonomicon/plutarch/pull/175)
- The Plutus V1 ledger api types implemented in Plutarch!

  Module: `Plutarch.Api.V1`

  Worked on through:
  * [#66](https://github.com/Plutonomicon/plutarch/pull/66)
  * [#130](https://github.com/Plutonomicon/plutarch/pull/130)
  * [#151](https://github.com/Plutonomicon/plutarch/pull/151)
  * [#161](https://github.com/Plutonomicon/plutarch/pull/161)
  * [#163](https://github.com/Plutonomicon/plutarch/pull/163)
  * [#173](https://github.com/Plutonomicon/plutarch/pull/173)
- Implement Plutarch rational type.

  Module: `Plutarch.Rational`

  Added in: [#89](https://github.com/Plutonomicon/plutarch/pull/89)
- The `s` in `Term s _` has a fixed kind now. `data S`, `s :: S`

  Module: `Plutarch.Internal`

  Added in: [#115](https://github.com/Plutonomicon/plutarch/pull/115/files)
- Add `PType`, a synonym to `S -> Type` - i.e the kind of Plutarch types. In particular, the kind of the 3rd type parameter of `Term`.

  Module: `Plutarch.Internal`

  Added in: [#115](https://github.com/Plutonomicon/plutarch/pull/115/files)
- Convenient do syntax with `QualifiedDo` (!!!)

  Module: `Plutarch.Monadic`

  Added in: [#119](https://github.com/Plutonomicon/plutarch/pull/119)
- Add `DerivePNewtype` to derive common typeclasses for Plutarch newtypes.

  Module: `Plutarch`; `Plutarch.Builtin`; `Plutarch.Bool`; `Plutarch.Integer`

  Added in: [#151](https://github.com/Plutonomicon/plutarch/pull/151)
- A whole lot more exports from `Plutarch.Prelude`

  Module: `Plutarch.Prelude`

  Added in: [#181](https://github.com/Plutonomicon/plutarch/pull/181)
- Move out `punsafe*` functions from `Plutarch` and into `Plutarch.Unsafe`.
- Add generic deriving for `PlutusType` with scott encoding representation.

  Added in: [#189](https://github.com/Plutonomicon/plutarch/pull/189)

Thanks to:
- @blamario
- @emiflake
- @Geometer1729
- @kozross
- @L-as
- @MatthewCroughan
- @sergesku
- @srid
- @t1lde
- @TotallyNotChase

# 1.0.0

Somewhat stable release<|MERGE_RESOLUTION|>--- conflicted
+++ resolved
@@ -46,11 +46,8 @@
 
   `validatorHash`, `mintingPolicySymbol` & `stakeValidatorHash` to obtain script hashes.
 
-<<<<<<< HEAD
-=======
   `tryDecodeHex` & `encodeSerialise` (re-exported from `Data.Aeson.Extras`), for encoding & decoding Scripts and other Plutus values as hex.
 
->>>>>>> b1e987e0
   Module: `Plutarch.V1.Api`
 
   See: `Plutarch.ScriptsSpec` in `plutarch-test` for usage examples.
