cabal-version: 2.4
name:          plutarch-test
version:       1.1.0

flag development
  description: Enable tracing functions within plutarch.
  manual:      True
  default:     False

common c
  default-language:   Haskell2010
  default-extensions:
    NoStarIsType
    BangPatterns
    BinaryLiterals
    ConstrainedClassMethods
    ConstraintKinds
    DataKinds
    DeriveAnyClass
    DeriveDataTypeable
    DeriveFoldable
    DeriveFunctor
    DeriveGeneric
    DeriveLift
    DeriveTraversable
    DerivingStrategies
    DerivingVia
    DoAndIfThenElse
    EmptyCase
    EmptyDataDecls
    EmptyDataDeriving
    ExistentialQuantification
    ExplicitForAll
    FlexibleContexts
    FlexibleInstances
    ForeignFunctionInterface
    FunctionalDependencies
    GADTSyntax
    GeneralisedNewtypeDeriving
    HexFloatLiterals
    ImplicitPrelude
    InstanceSigs
    KindSignatures
    LambdaCase
    MonomorphismRestriction
    MultiParamTypeClasses
    NamedFieldPuns
    NamedWildCards
    NumericUnderscores
    OverloadedStrings
    PartialTypeSignatures
    PatternGuards
    PolyKinds
    PostfixOperators
    RankNTypes
    RelaxedPolyRec
    ScopedTypeVariables
    StandaloneDeriving
    StandaloneKindSignatures
    TraditionalRecordSyntax
    TupleSections
    TypeApplications
    TypeFamilies
    TypeOperators
    TypeSynonymInstances
    ViewPatterns

  ghc-options:
    -Wall -Wcompat -Wincomplete-uni-patterns -Wno-unused-do-bind
    -Wno-partial-type-signatures -Wmissing-export-lists -Werror
    -Wincomplete-record-updates -Wmissing-deriving-strategies
    -Wno-name-shadowing -Wunused-foralls -fprint-explicit-foralls
    -fprint-explicit-kinds

common deps
  build-depends:
    , aeson              >=2.0
    , base
    , bytestring
    , containers
    , directory
    , filepath
    , generics-sop
    , hedgehog
    , mtl
    , plutarch
    , plutarch-extra
    , plutus-core
    , plutus-ledger-api
    , plutus-tx
    , serialise
    , sydtest
    , sydtest-discover
    , sydtest-hedgehog
    , tasty
    , tasty-hunit
    , tasty-quickcheck
    , text
    , transformers

library
  import:          c, deps
  hs-source-dirs:  common
  exposed-modules: Plutarch.Test
  other-modules:
    Plutarch.Test.Benchmark
    Plutarch.Test.Golden
    Plutarch.Test.ListSyntax
    Plutarch.Test.Run

  if flag(development)
    cpp-options: -DDevelopment

executable plutarch-test
  import:         c, deps
  main-is:        Main.hs
  hs-source-dirs: plutarch-base plutarch-extra common conditional ./.
  build-depends:
    , base16-bytestring
    , cborg
    , plutarch-test
    , rank2classes
    , serialise

  if impl(ghc <9.0)
    build-depends:
      , plutus-tx-plugin
      , shrinker

    other-modules: Plutarch.FFISpec

  if impl(ghc >=9.0)
    other-modules:
      Plutarch.FieldSpec
      Plutarch.MonadicSpec

  other-modules:
    BaseSpec
    ExtraSpec
    Plutarch.ApiSpec
    Plutarch.BoolSpec
    Plutarch.ByteStringSpec
    Plutarch.EitherSpec
    Plutarch.IntegerSpec
    Plutarch.LiftSpec
    Plutarch.ListSpec
    Plutarch.ListUtilSpec
    Plutarch.MaybeSpec
    Plutarch.PairSpec
    Plutarch.PIsDataSpec
    Plutarch.PLamSpec
    Plutarch.PlutusTypeSpec
    Plutarch.RationalSpec
    Plutarch.RecSpec
    Plutarch.RecursionSpec
    Plutarch.ScriptsSpec
    Plutarch.ShowSpec
    Plutarch.StringSpec
    Plutarch.Test
    Plutarch.Test.Benchmark
    Plutarch.Test.Golden
    Plutarch.Test.ListSyntax
<<<<<<< HEAD
    Plutarch.Test.Property.Gen
    Plutarch.Test.Property.Util
=======
    Plutarch.Test.Run
>>>>>>> 4a85da82
    Plutarch.TraceSpec
    Plutarch.UnitSpec
    Plutarch.UPLCSpec

  if flag(development)
    cpp-options: -DDevelopment

  -- FIXME remove -Wwarn=deprecations
  ghc-options:    -threaded -rtsopts -with-rtsopts=-N -Wwarn=deprecations<|MERGE_RESOLUTION|>--- conflicted
+++ resolved
@@ -160,12 +160,9 @@
     Plutarch.Test.Benchmark
     Plutarch.Test.Golden
     Plutarch.Test.ListSyntax
-<<<<<<< HEAD
     Plutarch.Test.Property.Gen
     Plutarch.Test.Property.Util
-=======
     Plutarch.Test.Run
->>>>>>> 4a85da82
     Plutarch.TraceSpec
     Plutarch.UnitSpec
     Plutarch.UPLCSpec
