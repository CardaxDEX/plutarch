--- conflicted
+++ resolved
@@ -6,28 +6,18 @@
 import Plutarch.Prelude
 import Plutarch.Trace (ptraceError)
 
-<<<<<<< HEAD
--- | @P.do { y <- x ; z }@ is equivalent to @x $ \y -> z@.
-(>>=) :: (x -> Term s a) -> x -> Term s a
-(>>=) = id
-
--- | @P.do { x ; y }@ is equivalent to @x y@.
-(>>) :: (x -> Term s a) -> x -> Term s a
-(>>) = id
-
--- | On a partial pattern match, `ptraceError` is called automatically.
-=======
 {- | Bind function used within do syntax.
 
 Enables elegant usage of 'pmatch' and similar.
+@P.do { y <- x ; z }@ is equivalent to @x $ \y -> z@.
 
 @
   import qualified Plutarch.Monadic as P
 
   f :: Term s (PTxInfo :--> PBuiltinList (PAsData PTxInInfo))
   f = plam $ \x -> P.do
-  PTxInfo txInfoFields <- pmatch x
-  pfromData $ pdhead # txInfoFields
+    PTxInfo txInfoFields <- pmatch x
+    pfromData $ pdhead # txInfoFields
 @
 -}
 (>>=) :: (x -> Term s a) -> x -> Term s a
@@ -36,6 +26,7 @@
 {- | Forgetful bind function used within do syntax.
 
 Enables elegant usage of 'ptrace' and similar.
+@P.do { x ; y }@ is equivalent to @x y@.
 
 @
   import qualified Plutarch.Monadic as P
@@ -58,6 +49,5 @@
     PTrue <- pconstant False
 @
 -}
->>>>>>> 25271be9
 fail :: String -> Term s a
 fail msg = ptraceError (fromString msg)