module Plutarch.Api.V1 (
  -- * Contexts
  Contexts.PScriptContext (PScriptContext),
  Contexts.PTxInfo (PTxInfo),
  Contexts.PScriptPurpose (PMinting, PSpending, PRewarding, PCertifying),

  -- ** Script
  Scripts.PDatum (PDatum),
  Scripts.PDatumHash (PDatumHash),
  Scripts.PRedeemer (PRedeemer),
  Scripts.PRedeemerHash (PRedeemerHash),
  Scripts.PStakeValidatorHash (PStakeValidatorHash),
  Scripts.PValidatorHash (PValidatorHash),

  -- ** Script Utils
  validatorHash,
  mintingPolicySymbol,
  stakeValidatorHash,
  scriptHash,
  mkValidator,
  mkStakeValidator,
  mkMintingPolicy,
<<<<<<< HEAD
=======
  tryDecodeHex,
>>>>>>> b1e987e0
  type PValidator,
  type PMintingPolicy,
  type PStakeValidator,

<<<<<<< HEAD
=======
  -- ** Re-export
  encodeSerialise,

>>>>>>> b1e987e0
  -- ** Value
  Value.PValue (PValue),
  Value.PCurrencySymbol (PCurrencySymbol),
  Value.PTokenName (PTokenName),

  -- ** Crypto
  Crypto.PPubKeyHash (PPubKeyHash),
  Crypto.PPubKey (PPubKey),
  Crypto.PSignature (PSignature),

  -- ** DCert
  DCert.PDCert (
    PDCertDelegDelegate,
    PDCertDelegDeRegKey,
    PDCertDelegRegKey,
    PDCertGenesis,
    PDCertMir,
    PDCertPoolRegister,
    PDCertPoolRetire
  ),

  -- ** Time
  Time.PPOSIXTime,
  type Time.PPOSIXTimeRange,

  -- ** Interval
  Interval.PInterval (PInterval),
  Interval.PLowerBound (PLowerBound),
  Interval.PUpperBound (PUpperBound),
  Interval.PExtended (PFinite, PPosInf, PNegInf),
  type Interval.PClosure,

  -- ** Address
  Address.PCredential (PPubKeyCredential, PScriptCredential),
  Address.PStakingCredential (PStakingHash, PStakingPtr),
  Address.PAddress (PAddress),

  -- ** Tx
  Tx.PTxOutRef (PTxOutRef),
  Tx.PTxOut (PTxOut),
  Tx.PTxId (PTxId),
  Tx.PTxInInfo (PTxInInfo),

  -- ** AssocMap
  AssocMap.PMap (PMap),

  -- ** Others
  Maybe.PMaybeData (PDJust, PDNothing),
  type Tuple.PTuple,

  -- ** Utility functions
  Tuple.ptuple,
) where

--------------------------------------------------------------------------------

import qualified Plutarch.Api.V1.Address as Address
import qualified Plutarch.Api.V1.AssocMap as AssocMap
import qualified Plutarch.Api.V1.Contexts as Contexts
import qualified Plutarch.Api.V1.Crypto as Crypto
import qualified Plutarch.Api.V1.DCert as DCert
import qualified Plutarch.Api.V1.Interval as Interval
import qualified Plutarch.Api.V1.Maybe as Maybe
import qualified Plutarch.Api.V1.Scripts as Scripts
import qualified Plutarch.Api.V1.Time as Time
import qualified Plutarch.Api.V1.Tuple as Tuple
import qualified Plutarch.Api.V1.Tx as Tx
import qualified Plutarch.Api.V1.Value as Value

<<<<<<< HEAD
import Data.Coerce (coerce)

=======
import Data.Bifunctor (Bifunctor (first))
import Data.Coerce (coerce)

import Codec.Serialise (Serialise, deserialiseOrFail)
import Data.ByteString.Lazy (fromStrict)
import Data.Text (Text)

import Data.Aeson.Extras (encodeSerialise, tryDecode)
>>>>>>> b1e987e0
import qualified Plutus.V1.Ledger.Api as Plutus
import qualified Plutus.V1.Ledger.Scripts as Plutus

import Plutarch (ClosedTerm, POpaque, compile)
import Plutarch.Api.Internal.Scripts (hashScriptWithPrefix)
import Plutarch.Api.V1.Contexts (PScriptContext)
import Plutarch.Prelude

-- On-chain Script Types

-- | a Validator Term
type PValidator = PData :--> PData :--> PScriptContext :--> POpaque

-- | a MintingPolicy Term
type PMintingPolicy = PData :--> PScriptContext :--> POpaque

-- | a StakeValidator Term
type PStakeValidator = PData :--> PScriptContext :--> POpaque

-- | Compile a Validator
mkValidator :: ClosedTerm PValidator -> Plutus.Validator
mkValidator s = Plutus.Validator $ compile s

-- | Compile a MintingPolicy
mkMintingPolicy :: ClosedTerm PMintingPolicy -> Plutus.MintingPolicy
mkMintingPolicy s = Plutus.MintingPolicy $ compile s

-- | Compile a StakeValidator
mkStakeValidator :: ClosedTerm PStakeValidator -> Plutus.StakeValidator
mkStakeValidator s = Plutus.StakeValidator $ compile s

-- | Hash a Script, with the correct prefix for Plutus V1
scriptHash :: Plutus.Script -> Plutus.ScriptHash
scriptHash = hashScriptWithPrefix "\x01"

-- | Hash a Validator, with the correct prefix for Plutus V1
validatorHash :: Plutus.Validator -> Plutus.ValidatorHash
validatorHash = coerce scriptHash

-- | Hash a MintingPolicy, with the correct prefix for Plutus V1
mintingPolicySymbol :: Plutus.MintingPolicy -> Plutus.CurrencySymbol
mintingPolicySymbol = coerce scriptHash

-- | Hash a StakeValidator, with the correct prefix for Plutus V1
stakeValidatorHash :: Plutus.StakeValidator -> Plutus.StakeValidatorHash
<<<<<<< HEAD
stakeValidatorHash = coerce scriptHash
=======
stakeValidatorHash = coerce scriptHash

-- | Deserialise a value via a hex-encoding
tryDecodeHex :: forall a. (Serialise a) => Text -> Either String a
tryDecodeHex tx = do
  tryDecode tx
    >>= first show . deserialiseOrFail @a . fromStrict
>>>>>>> b1e987e0
<|MERGE_RESOLUTION|>--- conflicted
+++ resolved
@@ -20,20 +20,14 @@
   mkValidator,
   mkStakeValidator,
   mkMintingPolicy,
-<<<<<<< HEAD
-=======
   tryDecodeHex,
->>>>>>> b1e987e0
   type PValidator,
   type PMintingPolicy,
   type PStakeValidator,
 
-<<<<<<< HEAD
-=======
   -- ** Re-export
   encodeSerialise,
 
->>>>>>> b1e987e0
   -- ** Value
   Value.PValue (PValue),
   Value.PCurrencySymbol (PCurrencySymbol),
@@ -103,10 +97,6 @@
 import qualified Plutarch.Api.V1.Tx as Tx
 import qualified Plutarch.Api.V1.Value as Value
 
-<<<<<<< HEAD
-import Data.Coerce (coerce)
-
-=======
 import Data.Bifunctor (Bifunctor (first))
 import Data.Coerce (coerce)
 
@@ -115,7 +105,6 @@
 import Data.Text (Text)
 
 import Data.Aeson.Extras (encodeSerialise, tryDecode)
->>>>>>> b1e987e0
 import qualified Plutus.V1.Ledger.Api as Plutus
 import qualified Plutus.V1.Ledger.Scripts as Plutus
 
@@ -161,14 +150,10 @@
 
 -- | Hash a StakeValidator, with the correct prefix for Plutus V1
 stakeValidatorHash :: Plutus.StakeValidator -> Plutus.StakeValidatorHash
-<<<<<<< HEAD
-stakeValidatorHash = coerce scriptHash
-=======
 stakeValidatorHash = coerce scriptHash
 
 -- | Deserialise a value via a hex-encoding
 tryDecodeHex :: forall a. (Serialise a) => Text -> Either String a
 tryDecodeHex tx = do
   tryDecode tx
-    >>= first show . deserialiseOrFail @a . fromStrict
->>>>>>> b1e987e0
+    >>= first show . deserialiseOrFail @a . fromStrict