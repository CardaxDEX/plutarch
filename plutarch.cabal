--- conflicted
+++ resolved
@@ -137,11 +137,8 @@
     , plutus-core
     , aeson
     , plutus-tx
-<<<<<<< HEAD
     , free
     , shrinker-testing
-=======
 
   if flag(development)
-    cpp-options: -DDevelopment
->>>>>>> 4685844d
+    cpp-options: -DDevelopment