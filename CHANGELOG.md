# Revision history for plutarch

# Unreleased

- Add `pshow` and `ptraceShowId`

  Started by [#352](https://github.com/Plutonomicon/plutarch/pull/352)

- Add `puncons` and `ptryUncons` functions for deconstructing list.

  Started by: [#333](https://github.com/Plutonomicon/plutarch/pull/333)

- Add generic deriving for `PEq`

  Started by [#335](https://github.com/Plutonomicon/plutarch/pull/335)

- `TermCont`: Parametrize by result type; add `MonadFail` instance; etc.

  Also, export from `Plutarch.TermCont`, and then from `Plutarch.Prelude` (TermCont is no longer exported by `Plutarch.Internal`).

  Started by: [#226](https://github.com/Plutonomicon/plutarch/pull/226)

- Add `PlutusType` generic deriving support for data encoded Plutarch types, via `PIsDataRepr` and `PIsDataReprInstances`.

  All existing ledger api types now have `PlutusType` instances - not just `PMatch`.

  Started by: [#250](https://github.com/Plutonomicon/plutarch/pull/250)

- Add `PDataRecord` construction utilities, necessary for full usage of data encoded `PlutusType` instances.

  In particular, you can build `PDataRecord`s with `pdcons` and `pdnil` - refer to the guide for more info.

  `pdcons` and `pdnil` are also exported from `Plutarch.Prelude`.

  Also add `PlutusType` instance for `PDataRecord`.

  Module: `Plutarch.DataRepr.Internal`

  Started by: [#250](https://github.com/Plutonomicon/plutarch/pull/250)

- Export `PLabeledType ((:=))` from `Plutarch.Prelude`.

  Added by: [#250](https://github.com/Plutonomicon/plutarch/pull/250)

- Add `pconstantData` - an efficient way of building data encoded constants directly.

  This is semantically equivalent to `pdata . pconstant` but does not do any extra builtin function call.

  Module: `Plutarch.Builtin`

  Added by: [#251](https://github.com/Plutonomicon/plutarch/pull/251)

- Added APIs for constructing, compiling, serialising & hashing Plutarch scripts.

  Type synonyms for Plutarch-typed scripts `PValidator`,`PMintingPolicy` & `PStakeValidator`.

  `mkValidator`, `mkStakeValidator` & `mkMintingPolicy` functions, for creating Plutus API compatible scripts.

  `validatorHash`, `mintingPolicySymbol` & `stakeValidatorHash` to obtain script hashes.

  Module: `Plutarch.V1.Api`

  See: `Plutarch.ScriptsSpec` in `plutarch-test` for usage examples.

  Added by: [#267](https://github.com/Plutonomicon/plutarch/pull/267)
- Add `PTuple` construction and related utilities.

  Module: `Plutarch.Api.V1.Tuple`

  Added by: [#255](https://github.com/Plutonomicon/plutarch/pull/255)

- Add `PIsData` instances for `PUnit` and `PBuiltinPair (PAsData a) (PAsData b)`.

  It's helpful to mentally note that `PTuple a b`, `PAsData (PTuple a b)` and `PBuiltinPair (PAsData a) (PAsData b)` all have the exact same underlying representation. See `Plutarch.Api.V1.Tuple` for no-op conversion functions.

  Module: `Plutarch.Builtin`

  Added by: [#255](https://github.com/Plutonomicon/plutarch/pull/255)

- Add implicit `pfromData` for `hrecField` and the record dot. Add implicit `pfromData` for `pfield`.

  Module: `Plutarch.DataRepr`

  Added by: [#235](https://github.com/Plutonomicon/plutarch/pull/270)

- Add `Plutarch.Test` for testing Plutarch code with goldens for UPLC printing and Plutus benchmarks.

- `plutarch-extra`: Add a new directory scaffold "`plutarch-extra`" which will be home to everything too specific to not be in the
  main Plutarch repo. Also refactored the test library.

  Directory: `plutarch-extra`

  Added by: [#329](https://github.com/Plutonomicon/plutarch/pull/329)

<<<<<<< HEAD
- Add `POrd` and `PEq` derivation for data encoded types via `PIsDataReprInstances`.

  Added by: [#371](https://github.com/Plutonomicon/plutarch/pull/371)

- Add `PConstant` instance for `Maybe`, with corresponding `PLift` instance for `PMaybeData`.

  Added by: [#371](https://github.com/Plutonomicon/plutarch/pull/371)
=======
- `plutarch-extra` export merged Prelude 
   
  Module: `Plutarch.PPrelude`

  Added by: [#356](https://github.com/Plutonomicon/plutarch/pull/356)
>>>>>>> b3f6cdea

# 1.1.0

- General repository changes.
  - The Plutarch repo has moved to GHC 9.2.1. Projects using GHC 8.10.7 should still be able to depend on Plutarch. There is CI in place to ensure compatibility.

    Relevant PR: [#86](https://github.com/Plutonomicon/plutarch/pull/86)

    CI added by: [#188](https://github.com/Plutonomicon/plutarch/pull/188)
  - Major nix updates.

    Started by: [#75](https://github.com/Plutonomicon/plutarch/pull/75)
  - Benchmarks and perf diffing on PRs to keep track of performance regressions.

    Worked on through:
    * [#102](https://github.com/Plutonomicon/plutarch/pull/102)
    * [#144](https://github.com/Plutonomicon/plutarch/pull/144)
    * [#146](https://github.com/Plutonomicon/plutarch/pull/146)
    * [#164](https://github.com/Plutonomicon/plutarch/pull/164)
    * [#167](https://github.com/Plutonomicon/plutarch/pull/167)
    * [#178](https://github.com/Plutonomicon/plutarch/pull/178)

- Significantly improve `plam` type inference - works seamlessly now (!!!)

  Worked on through:
  * [#29](https://github.com/Plutonomicon/plutarch/pull/29)
  * [#149](https://github.com/Plutonomicon/plutarch/pull/149)
  * [#162](https://github.com/Plutonomicon/plutarch/pull/162)
  * [#168](https://github.com/Plutonomicon/plutarch/pull/168)
  * [#170](https://github.com/Plutonomicon/plutarch/pull/170)

  Relevant issue: [#2](https://github.com/Plutonomicon/plutarch/issues/2)
- Many, many optimizations on generated code.

  Worked on through:
  * [#34](https://github.com/Plutonomicon/plutarch/pull/34)
  * [#37](https://github.com/Plutonomicon/plutarch/pull/37)
  * [#42](https://github.com/Plutonomicon/plutarch/pull/42)
  * [#44](https://github.com/Plutonomicon/plutarch/pull/44)
- Add haddocks and examples to many functions

  Started by: [#49](https://github.com/Plutonomicon/plutarch/pull/49)
- Add many new utility functions, instances, and builtin function synonyms.

  <details>
  <summary> Breakdown of additions </summary>

  - Boolean utilities:- `pnot`, `#&&`/`pand`/`pand'`, `#||`/`por`/`por'`

    Module: `Plutarch.Bool`

    Added in: [#30](https://github.com/Plutonomicon/plutarch/pull/30)
  - ByteString utilities:- `pconsBS`, `psliceBS`, `plengthBS`, `pindexBS`

    Module: `Plutarch.ByteString`

    Added in: [#30](https://github.com/Plutonomicon/plutarch/pull/30)
  - Cryptographic hashing utilities:- `psha2_256`, `psha3_256`, `pblake2b_256`, `pverifySignature`

    Module: `Plutarch.Crypto`

    Added in: [#30](https://github.com/Plutonomicon/plutarch/pull/30)
  - `PEq`, `POrd`, `Semigroup`, and `Monoid` instances for `PUnit`

    Module: `Plutarch.Unit`

    Added in: [#30](https://github.com/Plutonomicon/plutarch/pull/30)
  - UTF-8 encode/decode functions:- `pencodeUtf8`, `pdecodeUtf8`

    Module: `Plutarch.String`

    Added in: [#30](https://github.com/Plutonomicon/plutarch/pull/30)
  - `PIntegral` typeclass

    Module: `Plutarch.Integer`

    Added in: [#30](https://github.com/Plutonomicon/plutarch/pull/30)
  - `PIntegral` instance for `PInteger`

    Module: `Plutarch.Integer`

    Added in: [#30](https://github.com/Plutonomicon/plutarch/pull/30)
  - `PEq` instance for `PData` and `PAsData`

    Module: `Plutarch.Builtin`

    Added in: [#38](https://github.com/Plutonomicon/plutarch/pull/38)
  - Tracing functions:- `ptrace`, `ptraceIfFalse`, `ptraceIfTrue`, `ptraceError`

    Module: `Plutarch.Trace`

    Added in: [#39](https://github.com/Plutonomicon/plutarch/pull/39)
  - Builtin pair construction utility:- `ppairDataBuiltin `

    Module: `Plutarch.Builtin`

    Added in: [#50](https://github.com/Plutonomicon/plutarch/pull/50)
  - *Loads* of awesome list utilities thanks to [#63](https://github.com/Plutonomicon/plutarch/pull/63)!

    Module: `Plutarch.List`
  - `PIsData` instance for `PBool`

    Module: `Plutarch.Builtin`

    Added in: [#110](https://github.com/Plutonomicon/plutarch/pull/110)

  </details>
- Add `PIsData` for conversion between normal builtin types and their `Data` representation.

  Initially added in: [#31](https://github.com/Plutonomicon/plutarch/pull/31)
- Add `PAsData` for preserving more type information regarding `Data` encoded values.

  Initially added in: [#31](https://github.com/Plutonomicon/plutarch/pull/31)
- Add `PDataRepr` and related machinery to ergonomically work with `Constr` encoded data.

  There are also **generic derivers** (!!) to implement the related typeclasses for custom data types.

  Module: `Plutarch.DataRepr`

  Worked on through
  * [#31](https://github.com/Plutonomicon/plutarch/pull/31)
  * [#169](https://github.com/Plutonomicon/plutarch/pull/169)
  * [#173](https://github.com/Plutonomicon/plutarch/pull/173)
  * [#176](https://github.com/Plutonomicon/plutarch/pull/176)
  * [#171](https://github.com/Plutonomicon/plutarch/pull/171)
  * [#185](https://github.com/Plutonomicon/plutarch/pull/185)
- Add `PLift` and `PConstant` - enabling conversion between Plutarch terms and Haskell types.

  This comes with convenient derivers. See the relevant section on the guide.

  Module: `Plutarch.Lift`; another deriver within `Plutarch.DataRepr.Internal`

  Worked on through
  * [#62](https://github.com/Plutonomicon/plutarch/pull/62)
  * [#109](https://github.com/Plutonomicon/plutarch/pull/109)
  * [#130](https://github.com/Plutonomicon/plutarch/pull/130)
- Deprecate `punsafeConstant`. Use `pconstant` instead!
- Add `PIsList` & `PList` + instances for `PBuiltinList` - ergonomic list functions for all!

  Module: `Plutarch.List`; another instance in `Plutarch.Builtin`

  Added in: [#63](https://github.com/Plutonomicon/plutarch/pull/63)
- Mutually recursive data types, scott encoded records and more provided by `Plutarch.Rec`!

  Module: `Plutarch.Rec`

  Worked on through:
  * [#60](https://github.com/Plutonomicon/plutarch/pull/60)
  * [#114](https://github.com/Plutonomicon/plutarch/pull/114)
  * [#125](https://github.com/Plutonomicon/plutarch/pull/125)
  * [#175](https://github.com/Plutonomicon/plutarch/pull/175)
- The Plutus V1 ledger api types implemented in Plutarch!

  Module: `Plutarch.Api.V1`

  Worked on through:
  * [#66](https://github.com/Plutonomicon/plutarch/pull/66)
  * [#130](https://github.com/Plutonomicon/plutarch/pull/130)
  * [#151](https://github.com/Plutonomicon/plutarch/pull/151)
  * [#161](https://github.com/Plutonomicon/plutarch/pull/161)
  * [#163](https://github.com/Plutonomicon/plutarch/pull/163)
  * [#173](https://github.com/Plutonomicon/plutarch/pull/173)
- Implement Plutarch rational type.

  Module: `Plutarch.Rational`

  Added in: [#89](https://github.com/Plutonomicon/plutarch/pull/89)
- The `s` in `Term s _` has a fixed kind now. `data S`, `s :: S`

  Module: `Plutarch.Internal`

  Added in: [#115](https://github.com/Plutonomicon/plutarch/pull/115/files)
- Add `PType`, a synonym to `S -> Type` - i.e the kind of Plutarch types. In particular, the kind of the 3rd type parameter of `Term`.

  Module: `Plutarch.Internal`

  Added in: [#115](https://github.com/Plutonomicon/plutarch/pull/115/files)
- Convenient do syntax with `QualifiedDo` (!!!)

  Module: `Plutarch.Monadic`

  Added in: [#119](https://github.com/Plutonomicon/plutarch/pull/119)
- Add `DerivePNewtype` to derive common typeclasses for Plutarch newtypes.

  Module: `Plutarch`; `Plutarch.Builtin`; `Plutarch.Bool`; `Plutarch.Integer`

  Added in: [#151](https://github.com/Plutonomicon/plutarch/pull/151)
- A whole lot more exports from `Plutarch.Prelude`

  Module: `Plutarch.Prelude`

  Added in: [#181](https://github.com/Plutonomicon/plutarch/pull/181)
- Move out `punsafe*` functions from `Plutarch` and into `Plutarch.Unsafe`.
- Add generic deriving for `PlutusType` with scott encoding representation.

  Added in: [#189](https://github.com/Plutonomicon/plutarch/pull/189)

Thanks to:
- @blamario
- @emiflake
- @Geometer1729
- @kozross
- @L-as
- @MatthewCroughan
- @sergesku
- @srid
- @t1lde
- @TotallyNotChase

# 1.0.0

Somewhat stable release<|MERGE_RESOLUTION|>--- conflicted
+++ resolved
@@ -92,21 +92,19 @@
 
   Added by: [#329](https://github.com/Plutonomicon/plutarch/pull/329)
 
-<<<<<<< HEAD
+- `plutarch-extra` export merged Prelude
+
+  Module: `Plutarch.PPrelude`
+
+  Added by: [#356](https://github.com/Plutonomicon/plutarch/pull/356)
+
+- Add `PConstant` instance for `Maybe`, with corresponding `PLift` instance for `PMaybeData`.
+
+  Added by: [#371](https://github.com/Plutonomicon/plutarch/pull/371)
+
 - Add `POrd` and `PEq` derivation for data encoded types via `PIsDataReprInstances`.
 
   Added by: [#371](https://github.com/Plutonomicon/plutarch/pull/371)
-
-- Add `PConstant` instance for `Maybe`, with corresponding `PLift` instance for `PMaybeData`.
-
-  Added by: [#371](https://github.com/Plutonomicon/plutarch/pull/371)
-=======
-- `plutarch-extra` export merged Prelude 
-   
-  Module: `Plutarch.PPrelude`
-
-  Added by: [#356](https://github.com/Plutonomicon/plutarch/pull/356)
->>>>>>> b3f6cdea
 
 # 1.1.0
 
