--- conflicted
+++ resolved
@@ -123,11 +123,8 @@
   other-modules:
     Examples.Tracing
     Examples.PlutusType
-<<<<<<< HEAD
     Examples.Api
-=======
     Examples.List
->>>>>>> 3c10d3b7
     Utils
     Examples.Recursion
   build-depends:
