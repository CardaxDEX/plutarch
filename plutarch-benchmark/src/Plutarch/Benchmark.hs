--- conflicted
+++ resolved
@@ -17,6 +17,10 @@
   -- | * Benchmark entrypoints
   bench,
   benchWithApply,
+  benchPValidator,
+  benchPStakeValidator,
+  benchPMintingPolicy,
+
   bench',
   benchGroup,
   benchMain,
@@ -26,12 +30,7 @@
   renderDiffTable,
 ) where
 
-<<<<<<< HEAD
-import qualified Codec.Serialise as Codec
-=======
 import Codec.Serialise (serialise)
-import Control.Arrow ((&&&))
->>>>>>> fb6e225a
 import Control.Monad (mzero)
 import Data.Aeson (ToJSON)
 import qualified Data.ByteString.Lazy as BSL
@@ -69,6 +68,14 @@
  )
 import qualified Plutus.V1.Ledger.Scripts as Plutus
 import qualified Plutus.V1.Ledger.Api as Plutus
+import Plutarch.Unsafe (punsafeCoerce)
+import Plutarch.Prelude
+import Plutarch.Api.V1 
+  ( type PValidator
+  , type PMintingPolicy
+  , type PStakeValidator
+  , PScriptContext
+  )
 
 --------------------------------------------------------------------------------
 
@@ -77,7 +84,6 @@
 benchmarkScript name = 
   NamedBenchmark . (name,) . benchmarkScript' Nothing
 
-<<<<<<< HEAD
 {- | Benchmark the given script, 
   with a provided un-applied version for sizing
 -}
@@ -137,11 +143,6 @@
   mkBenchmark 
     (evalScriptCounting applied) 
     (scriptSize unApplied)
-=======
-benchmarkScript' :: Script -> Benchmark
-benchmarkScript' =
-  uncurry mkBenchmark . (evalScriptCounting &&& (fromInteger . toInteger . SBS.length)) . serialiseScriptShort
->>>>>>> fb6e225a
   where
     applied :: SBS.ShortByteString
     applied = serialiseScript script
@@ -152,17 +153,12 @@
     mkBenchmark :: ExBudget -> Int64 -> Benchmark
     mkBenchmark (ExBudget cpu mem) = Benchmark cpu mem . ScriptSizeBytes
 
-<<<<<<< HEAD
     scriptSize :: SBS.ShortByteString -> Int64
     scriptSize = fromInteger . toInteger . SBS.length
 
     serialiseScript :: Script -> SBS.ShortByteString
-    serialiseScript = SBS.toShort . LB.toStrict . Codec.serialise -- Using `flat` here breaks `evalScriptCounting`
-
-=======
-    serialiseScriptShort :: Script -> SBS.ShortByteString
-    serialiseScriptShort = SBS.toShort . LB.toStrict . serialise -- Using `flat` here breaks `evalScriptCounting`
->>>>>>> fb6e225a
+    serialiseScript = SBS.toShort . LB.toStrict . serialise -- Using `flat` here breaks `evalScriptCounting`
+
     evalScriptCounting :: HasCallStack => Plutus.SerializedScript -> Plutus.ExBudget
     evalScriptCounting script =
       let costModel = fromJust Plutus.defaultCostModelParams
@@ -226,6 +222,43 @@
 benchWithApply name unApplied appArgs =
   [ benchmarkScriptUnapplied name (compile unApplied) 
       $ compile $ appArgs unApplied
+  ]
+
+-- | Create a benchmark for a PValidator term, using the provided args
+benchPValidator 
+  :: String 
+  -> ClosedTerm PValidator
+  -> ClosedTerm PData
+  -> ClosedTerm PData
+  -> ClosedTerm PScriptContext
+  -> [NamedBenchmark]
+benchPValidator name script datum redeemer ctx =
+  [ benchmarkScriptUnapplied name (compile script) 
+      $ compile $ script # datum # redeemer #$ punsafeCoerce ctx
+  ]
+
+-- | Create a benchmark for a PMintingPolicy term, using the provided args
+benchPMintingPolicy 
+  :: String 
+  -> ClosedTerm PMintingPolicy
+  -> ClosedTerm PData
+  -> ClosedTerm PScriptContext
+  -> [NamedBenchmark]
+benchPMintingPolicy name script redeemer ctx =
+  [ benchmarkScriptUnapplied name (compile script) 
+      $ compile $ script # redeemer #$ punsafeCoerce ctx
+  ]
+
+-- | Create a benchmark for a PStakeValidator term, using the provided args
+benchPStakeValidator
+  :: String 
+  -> ClosedTerm PStakeValidator
+  -> ClosedTerm PData
+  -> ClosedTerm PScriptContext
+  -> [NamedBenchmark]
+benchPStakeValidator name script redeemer ctx =
+  [ benchmarkScriptUnapplied name (compile script) 
+      $ compile $ script # redeemer #$ punsafeCoerce ctx
   ]
 
 -- | Create a benchmark with itself as name
