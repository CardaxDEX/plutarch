This document describes the fundamental, commonly used Plutarch types.

> Note: If you spot any mistakes/have any related questions that this guide lacks the answer to, please don't hesitate to raise an issue. The goal is to have high quality documentation for Plutarch users!

<details>
<summary> Table of Contents </summary>

<<<<<<< HEAD
-   [PInteger](#pinteger)
-   [PBool](#pbool)
-   [PString](#pstring)
-   [PByteString](#pbytestring)
-   [PUnit](#punit)
-   [PBuiltinList](#pbuiltinlist)
-   [PList](#plist)
-   [PBuiltinPair](#pbuiltinpair)
-   [PTuple](#ptuple)
-   [PAsData](#pasdata)
-   [PDataSum & PDataRecord](#pdatasum--pdatarecord)
-   [PRecord](#precord)
    -   [letrec](#letrec)
    -   [Record Data](#record-data)
-   [PData](#pdata)

</details>

# PInteger

=======
- [`PInteger`](#pinteger)
- [`PBool`](#pbool)
- [`PString`](#pstring)
- [`PByteString`](#pbytestring)
- [`PUnit`](#punit)
- [`PBuiltinList`](#pbuiltinlist)
- [`PList`](#plist)
- [`PBuiltinPair`](#pbuiltinpair)
- [`PTuple`](#ptuple)
- [`PAsData`](#pasdata)
- [`PDataSum` & `PDataRecord`](#pdatasum--pdatarecord)
- [`PRecord`](#precord)
  - [letrec](#letrec)
  - [Record Data](#record-data)
- [`PData`](#pdata)

</details>

# `PInteger`
>>>>>>> 1a2012f2
`Term s PInteger` has a convenient `Num` instance that allows you to construct Plutarch level integer terms from regular literals. It also means you have all the typical arithmetic operations available to you-

> Jack: consider replacing 'regular'.

```haskell
1 + 2
```

where `1` and `2` are `Term s PInteger`s.

Alongside `Num`, it also has a `PIntegral` instance, allowing you to division, modulus etc.

> Jack: allowing you to _use_ division, modulus etc.

It also has a `PEq` and `POrd` instance, allowing you to do Plutarch level equality and comparison.

It **does not** have a `PlutusType` instance.

This is synonymous to Plutus Core [builtin integer](https://playground.plutus.iohkdev.io/doc/haddock/plutus-tx/html/PlutusTx-Builtins.html#t:Integer).

# `PBool`

Plutarch level boolean terms can be constructed using `pconstant True` and `pconstant False`.

```haskell
pif (pconstant PFalse) 7 42
-- evaluates to 42
```

You can combine Plutarch booleans terms using `#&&` and `#||`, which are synonyms to `&&` and `||`. These are haskell level operators and therefore have short circuiting. If you don't need short circuiting, you can use the Plutarch level alternatives- `pand'` and `por'` respectively.

> Jack: consider capitalizing 'boolean' throughout.

> Jack: capitalize Haskell

This is synonymous to Plutus Core [builtin boolean](https://playground.plutus.iohkdev.io/doc/haddock/plutus-tx/html/PlutusTx-Builtins-Internal.html#t:BuiltinBool).

# `PString`

`Term s PString` has a `IsString` instance. This allows you to make Plutarch level string terms from regular string literals, provided you have `OverloadedStrings` turned on.

```haskell
{-# LANGUAGE OverloadedStrings #-}

"foo"
```

where "foo" is actually `Term s PString`.

It also has a `PEq` instance. And its terms have `Semigroup` and `Monoid` instances - which work the way you would expect.

It **does not** have a `PlutusType` instance.

This is synonymous to Plutus Core [builtin string](https://playground.plutus.iohkdev.io/doc/haddock/plutus-tx/html/PlutusTx-Builtins.html#t:BuiltinString) (actually Text).

# `PByteString`

Plutarch level bytestring terms can be created using `phexByteStr` and `pbyteStr`. `phexByteStr` interprets a hex string literal as a `Term s PByteString` and `pbyteStr` merely converts a `ByteString` into a `Term s PByteString`.

```haskell
import qualified Data.ByteString as BS

phexByteStr "41"
-- yields a `Term s PByteString`, which represents [65]

pbyteStr (BS.pack [91])
-- yields a `Term s PByteString`, which represents [91]
```

Similar to `PString`, it has a `PEq` instance. As well as `Semigroup` and `Monoid` instances for its terms.

It **does not** have a `PlutusType` instance.

This is synonymous to Plutus Core [builtin bytestring](https://playground.plutus.iohkdev.io/doc/haddock/plutus-tx/html/PlutusTx-Builtins.html#t:BuiltinByteString).

# `PUnit`

The Plutarch level unit term can be constructed using `pconstant ()`.

This is synonymous to Plutus Core [builtin unit](https://playground.plutus.iohkdev.io/doc/haddock/plutus-tx/html/PlutusTx-Builtins-Internal.html#t:BuiltinUnit).

<<<<<<< HEAD
# PBuiltinList

=======
# `PBuiltinList`
>>>>>>> 1a2012f2
You'll be using builtin lists quite a lot in Plutarch. `PBuiltinList` has a [`PListLike`](#plistlike) instance, giving you access to all the goodies from there! However, `PBuiltinList` can only contain builtin types. In particular, it cannot contain Plutarch functions.

You can express the constraint of "only builtin types" using `PLift`, exported from `Plutarch.Builtin`-\`

```hs
validBuiltinList :: PLift a => PBuiltinList a
```

As mentioned before, `PBuiltinList` gets access to all the `PListLike` utilities. Other than that, `PLift a => PBuiltinList a` also has a [`PlutusType`](#plutustype-pcon-and-pmatch) instance. You can construct a `PBuiltinList` using `pcon` (but you should prefer using `pcons` from `PListLike`)-

```hs
> pcon $ PCons (phexByteStr "fe") $ pcon PNil
```

would yield a `PBuiltinList PByteString` with one element - `0xfe`. Of course, you could have done that with `pcons # phexByteStr "fe" # pnil` instead!

You can also use `pmatch` to match on a list-

```hs
pmatch (pcon $ PCons (phexByteStr "fe") $ pcon PNil) $ \case
  PNil -> "hey hey there's nothing here!"
  PCons _ _ -> "oooo fancy!"
```

But you should prefer `pelimList` from `PListLike` instead-

```hs
pelimList (\_ _ -> "oooo fancy") "hey hey there's nothing here!" $ pcon $ PCons (phexByteStr "fe") $ pcon PNil
```

The first argument is a function that is invoked for the `PCons` case, with the head and tail of the list as arguments.

The second argument is the value to return when the list is empty. It's _only evaluated_ **if the list is empty**.

The final argument is, of course, the list itself.

> Aside: Interested in the lower level details of `PBuiltinList` (i.e Plutus Core builtin lists)? You can find all you need to know about it at [plutonomicon](https://github.com/Plutonomicon/plutonomicon/blob/main/builtin-lists.md).

<<<<<<< HEAD
> Jack: Capitalize Plutonomicon.

# PList

Here's the scott encoded cousin of `PBuiltinList`. What does that mean? Well, in practice, it just means that `PList` can contain _any arbitrary_ term - not just builtin types. `PList` also has a [`PListLike`](#plistlike) instance - so you won't be missing any of those utilities here!
=======
# `PList`
Here's the [scott encoded](./CONCEPTS.md#scott-encoding) cousin of `PBuiltinList`. What does that mean? Well, in practice, it just means that `PList` can contain *any arbitrary* term - not just builtin types. `PList` also has a [`PListLike`](#plistlike) instance - so you won't be missing any of those utilities here!
>>>>>>> 1a2012f2

`PList` also has a [`PlutusType`](./TYPECLASSES.md#plutustype-pcon-and-pmatch) instance. You can construct a `PList` using `pcon` (but you should prefer using `pcons` from `PListLike`)-

```hs
> pcon $ PSCons (phexByteStr "fe") $ pcon PSNil
```

would yield a `PList PByteString` with one element - `0xfe`. Of course, you could have done that with `pcons # phexByteStr "fe" # pnil` instead!

You can also use `pmatch` to match on a list-

```hs
pmatch (pcon $ PSCons (phexByteStr "fe") $ pcon PSNil) $ \case
  PSNil -> "hey hey there's nothing here!"
  PSCons _ _ -> "oooo fancy!"
```

But you should prefer `pelimList` from `PListLike` instead-

```hs
pelimList (\_ _ -> "oooo fancy") "hey hey there's nothing here!" $ pcon $ PSCons (phexByteStr "fe") $ pcon PSNil
```

<<<<<<< HEAD
# PBuiltinPair

=======
# `PBuiltinPair`
>>>>>>> 1a2012f2
Much like in the case of builtin lists, you'll just be working with builtin functions (or rather, Plutarch synonyms to builtin functions) here. You can find everything about that in [builtin-pairs](https://github.com/Plutonomicon/plutonomicon/blob/main/builtin-pairs.md). Feel free to only read the `Plutarch` examples.

In particular, you can deconstruct `PBuiltinPair` using `pfstBuiltin` and `psndBuiltin`. You can build `PBuiltinPair (PAsData a) (PAsData b)` terms with `ppairDataBuiltin`-

```hs
ppairDataBuiltin :: Term s (PAsData a :--> PAsData b :--> PBuiltinPair (PAsData a) (PAsData b))
```

It's also helpful to note that `PAsData (PBuiltinPair (PAsData a) (PAsData b))` and `PAsData (PTuple a b)` actually have the same representation under the hood. See [`PTuple`](#ptuple)

<<<<<<< HEAD
# PTuple

These are data encoded pairs. You can build `PTuple`s using `ptuple`-

=======
# `PTuple`
These are [data encoded](./CONCEPTS.md#data-encoding) pairs. You can build `PTuple`s using `ptuple`-
>>>>>>> 1a2012f2
```hs
ptuple :: Term s (PAsData a :--> PAsData b :--> PTuple a b)
```

`PTuple` has a [`PDataFields`](./TYPECLASSES.md#all-about-extracting-fields) instance. As such, you can extract its fields using `pletFields` or `pfield`.

Since `PAsData (PBuiltinPair (PAsData a) (PAsData b))` and `PAsData (PTuple a b)` have the same representation - you can safely convert between them at no cost-

```hs
ptupleFromBuiltin :: Term s (PAsData (PBuiltinPair (PAsData a) (PAsData b))) -> Term s (PAsData (PTuple a b))

pbuiltinPairFromTuple :: Term s (PAsData (PTuple a b)) -> Term s (PAsData (PBuiltinPair (PAsData a) (PAsData b)))
```

<<<<<<< HEAD
# PAsData

=======
# `PAsData`
>>>>>>> 1a2012f2
This is a typed way of representing [`BuiltinData`/`Data`](https://github.com/Plutonomicon/plutonomicon/blob/main/builtin-data.md). It is highly encouraged you use `PAsData` to keep track of what "species" of `Data` value you actually have. `Data` can be a `Constr` (for sum of products - ADTs), `Map` (for wrapping assoc maps of Data to Data), `List` (for wrapping builtin lists of data), `I` (for wrapping builtin integers), and `B` (for wrapping builtin bytestrings).

Consider a function that takes in and returns a `B` data value - aka `ByteString` as a `Data` value. If you use the direct Plutarch synonym to `Data` - `PData`, you'd have-

```hs
foo :: Term s (PData :--> PData)
```

That's not very informative - you have no way to ensure that you're actually working with `B` data values. You could use `PAsData` instead-

```hs
foo :: Term s (PAsData PByteString :--> PAsData PByteString)
```

Now, you have assurance that you're working with a `Data` value that actually represents a builtin bytestring!

Wrapping and unwrapping to and from `PAsData` terms is provided by the [`PIsData`](./TYPECLASSES.md#pisdata) typeclass. Specifically, by the functions- `pfromData` and `pdata`.

<<<<<<< HEAD
Instead, you should use `pfromData` (from the typeclass `PIsData`) which will use the correct builtin function depending on the type of `PAsData` you have. Some useful instances of it are-

=======
Some useful instances of these functions:
>>>>>>> 1a2012f2
```hs
pfromData :: Term s (PAsData PInteger) -> Term s PInteger

pfromData :: Term s (PAsData PByteString) -> Term s PByteString

pfromData :: Term s (PAsData (PBuiltinList (PAsData a))) -> Term s (PBuiltinList (PAsData a))

<<<<<<< HEAD
You can also create a `PAsData` value from supported types, using `pdata`. Some of the useful instances of it are-

```hs
=======

>>>>>>> 1a2012f2
pdata :: Term s PInteger -> Term s (PAsData PInteger)

pdata :: Term s PByteString -> Term s (PAsData PByteString)

pdata :: Term s (PBuiltinList (PAsData a)) -> Term s (PAsData (PBuiltinList (PAsData a)))
```

<<<<<<< HEAD
In general, if `PIsData T => T` is a Plutarch type (that can be converted to and from `Data`), `PAsData T` is its `Data` representation.

You can also create a `PAsData` from a `PData`, but you lose specific type information along the way-

```hs
pdata :: Term s PData -> Term s (PAsData PData)
```

To remove boilerplate uses of `pfromData` a new class has been added that tries to implicitly convert from `PIsData a => Term s (PAsData a)` to `Term s a` when using `hrecField` (or the overloaded record dot) or `pfield`. This will not break instances where `pfromData` is used explicitly. It is important to note that there are cases where GHC is not able to figure out the instance to remove the `PAsData`, in those cases the usage remains the same, i.e. just add a `pfromData`. This can also be
avoided by adding a type signature.

# PDataSum & PDataRecord

=======
# `PDataSum` & `PDataRecord`
>>>>>>> 1a2012f2
Plutarch sum and product types are represented using `PDataSum` and `PDataRecord` respectively. These types are crucial to the [`PIsDataRepr`](#pisdatarepr) machinery.

Whenever you need to represent a non-trivial ADT using [`Data` encoding](./CONCEPTS.md#data-encoding), you'll likely be reaching for these.

More often than not, you'll be using `PDataRecord`. This is used to denote all the fields of a constructor-

```hs
import Plutarch.Prelude

newtype Foo (s :: S) = Foo (Term s (PDataRecord '["fooField" ':= PInteger]))
```

`Foo` is a Plutarch type with a single constructor with a single field, named `fooField`, of type `PInteger`. You can [implement `PIsDataRepr`](./TYPECLASSES.md#implementing-pisdatarepr-and-friends) for it so that `PAsData Foo` is represented as a `Constr` encoded data value.

You can build `PDataRecord` terms using `pdcons` and `pdnil`. These are the familiar `cons` and `nil` specialized to `PDataRecord` terms.

```hs
pdcons :: forall label a l s. Term s (PAsData a :--> PDataRecord l :--> PDataRecord ((label ':= a) ': l))

pdnil :: Term s (PDataRecord '[])
```

To add an `a` to the `PDataRecord` term, you must have a `PAsData a`. The other type variable of interest, is `label`. This is just the name of the field you're adding. You can either use type application to specify the field, or use a type annotation, or let GHC match up the types.

Here's how you'd build a `PDataRecord` with two integer fields, one is named `foo`, the other is named `bar`-

```hs
test ::
test = pdcons @"foo" @PInteger # 7 #$ pdcons @"bar" @PInteger # 42 # pnil
```

`PDataSum` on the other hand, is more "free-standing". In particular, the following type-

```hs
PDataSum
  [ '[ "_0" ':= PInteger
     , "_1" ':= PByteString
     ]
  , '[ "myField" ':= PBool
     ]
  ]
```

represents a sum type with 2 constructors. The first constructor has 2 fields- `_0`, and `_1`, with types `PInteger` and `PByteString` respectively. The second constructor has one field- `myField`, with type `PBool`.

> Jack: two for 2

> Note: It's convention to give names like `_0`, `_1` etc. to fields that don't have a canonically meaningful name. They are merely the "0th field", "1st field" etc.

# `PRecord`

You can define and use product ADTs, including records with named fields in Plutarch similar to Haskell's records. For a Haskell data type like

```hs
data Circle = Circle{
  x, y :: Integer,
  radius :: Natural
  }
```

the equivalent in Plutarch would be

```hs
data Circle f = Circle{
  x, y :: f PInteger,
  radius :: f PNatural
  }
Plutarch.Rec.TH.deriveAll ''Circle
```

Each field type needs to be wrapped into the type parameter `f` of kind `PType -> Type`. This is a slight modification of a common coding style known as Higher-Kinded Data.

With this definition, `PRecord Circle` will be an instance of [PlutusType](./TYPECLASSES.md#plutustype-pcon-and-pmatch), so you can use the usual `pcon` and `pcon'` to construct its value and `pmatch` and `pmatch'` to de-construct it:

```hs
circle :: Term s (PRecord Circle)
circle = pcon $ PRecord Circle{
  x = 100,
  y = 100,
  radius = 50
  }

distanceFromOrigin :: Term s (PRecord Circle :--> PNatural)
distanceFromOrigin = plam $ flip pmatch $ \(PRecord Circle{x, y})-> sqrt #$ projectAbs #$ x * x + y * y
```

You may also find `rcon` and `rmatch` from `Plutarch.Rec` a bit more convenient because they don't require the `PRecord` wrapper. Alternatively, instead of using `pmatch` or its alternatives you can access individual fields using the `field` accessor from the same module:

```hs
containsOrigin :: Term s (PRecord Circle :--> PBool)
containsOrigin = plam $ \c-> distanceFromOrigin # c #< pto c # field radius
```

## letrec

You can use records to define mutually-recursive functions, or more generally (but less usefully) mutually-recursive values.

```hs
circleFixedPoint :: Term s (PRecord Circle)
circleFixedPoint = punsafeFrom $ letrec $ \Circle{y, radius}-> Circle{
  x = y,
  y = 2 * radius,
  radius = 50
  }
```

## Record Data

You can provide a [`PIsData`](./TYPECLASSES.md#pisdata) instance for `PRecord Circle` using the following definition:

```hs
instance RecordFromData Circle
instance PIsData (PRecord Circle) where
  pfromData = readData $ recordFromFieldReaders Circle{
    x = DataReader pfromData,
    y = DataReader pfromData,
    radius = DataReader pfromData
    }
  pdata = writeData $ recordDataFromFieldWriters Circle{
    x = DataWriter pdata,
    y = DataWriter pdata,
    radius = DataWriter pdata
    }
```

If your record has many fields and you only need to a couple of them from `Data`, it's more efficient to use `pfromData` only on individual fields. You can focus on a single field using the function `fieldFromData`:

```hs
radiusFromCircleData :: Term s (PAsData (PRecord Circle) :--> PAsData PNatural)
radiusFromCircleData = fieldFromData radius
```

<<<<<<< HEAD
# PData

=======
# `PData`
>>>>>>> 1a2012f2
This is a direct synonym to [`BuiltinData`/`Data`](https://github.com/Plutonomicon/plutonomicon/blob/main/builtin-data.md). As such, it doesn't keep track of what "species" of `Data` it actually is. Is it an `I` data? Is it a `B` data? Nobody can tell for sure!

Consider using [`PAsData`](#pasdata) instead for simple cases, i.e cases other than `Constr`.

Consider using [`PDataSum`/`PDataList`](#pdatasum--pdatarecord) instead when dealing with ADTs, i.e `Constr` data values.

You can find more information about `PData` at [Developers' Corner](./DEVGUIDE.md).<|MERGE_RESOLUTION|>--- conflicted
+++ resolved
@@ -5,48 +5,25 @@
 <details>
 <summary> Table of Contents </summary>
 
-<<<<<<< HEAD
--   [PInteger](#pinteger)
--   [PBool](#pbool)
--   [PString](#pstring)
--   [PByteString](#pbytestring)
--   [PUnit](#punit)
--   [PBuiltinList](#pbuiltinlist)
--   [PList](#plist)
--   [PBuiltinPair](#pbuiltinpair)
--   [PTuple](#ptuple)
--   [PAsData](#pasdata)
--   [PDataSum & PDataRecord](#pdatasum--pdatarecord)
--   [PRecord](#precord)
+-   [`PInteger`](#pinteger)
+-   [`PBool`](#pbool)
+-   [`PString`](#pstring)
+-   [`PByteString`](#pbytestring)
+-   [`PUnit`](#punit)
+-   [`PBuiltinList`](#pbuiltinlist)
+-   [`PList`](#plist)
+-   [`PBuiltinPair`](#pbuiltinpair)
+-   [`PTuple`](#ptuple)
+-   [`PAsData`](#pasdata)
+-   [`PDataSum` & `PDataRecord`](#pdatasum--pdatarecord)
+-   [`PRecord`](#precord)
     -   [letrec](#letrec)
     -   [Record Data](#record-data)
--   [PData](#pdata)
+-   [`PData`](#pdata)
 
 </details>
 
-# PInteger
-
-=======
-- [`PInteger`](#pinteger)
-- [`PBool`](#pbool)
-- [`PString`](#pstring)
-- [`PByteString`](#pbytestring)
-- [`PUnit`](#punit)
-- [`PBuiltinList`](#pbuiltinlist)
-- [`PList`](#plist)
-- [`PBuiltinPair`](#pbuiltinpair)
-- [`PTuple`](#ptuple)
-- [`PAsData`](#pasdata)
-- [`PDataSum` & `PDataRecord`](#pdatasum--pdatarecord)
-- [`PRecord`](#precord)
-  - [letrec](#letrec)
-  - [Record Data](#record-data)
-- [`PData`](#pdata)
-
-</details>
-
 # `PInteger`
->>>>>>> 1a2012f2
 `Term s PInteger` has a convenient `Num` instance that allows you to construct Plutarch level integer terms from regular literals. It also means you have all the typical arithmetic operations available to you-
 
 > Jack: consider replacing 'regular'.
@@ -128,12 +105,8 @@
 
 This is synonymous to Plutus Core [builtin unit](https://playground.plutus.iohkdev.io/doc/haddock/plutus-tx/html/PlutusTx-Builtins-Internal.html#t:BuiltinUnit).
 
-<<<<<<< HEAD
-# PBuiltinList
-
-=======
 # `PBuiltinList`
->>>>>>> 1a2012f2
+
 You'll be using builtin lists quite a lot in Plutarch. `PBuiltinList` has a [`PListLike`](#plistlike) instance, giving you access to all the goodies from there! However, `PBuiltinList` can only contain builtin types. In particular, it cannot contain Plutarch functions.
 
 You can express the constraint of "only builtin types" using `PLift`, exported from `Plutarch.Builtin`-\`
@@ -172,16 +145,10 @@
 
 > Aside: Interested in the lower level details of `PBuiltinList` (i.e Plutus Core builtin lists)? You can find all you need to know about it at [plutonomicon](https://github.com/Plutonomicon/plutonomicon/blob/main/builtin-lists.md).
 
-<<<<<<< HEAD
 > Jack: Capitalize Plutonomicon.
 
-# PList
-
-Here's the scott encoded cousin of `PBuiltinList`. What does that mean? Well, in practice, it just means that `PList` can contain _any arbitrary_ term - not just builtin types. `PList` also has a [`PListLike`](#plistlike) instance - so you won't be missing any of those utilities here!
-=======
 # `PList`
-Here's the [scott encoded](./CONCEPTS.md#scott-encoding) cousin of `PBuiltinList`. What does that mean? Well, in practice, it just means that `PList` can contain *any arbitrary* term - not just builtin types. `PList` also has a [`PListLike`](#plistlike) instance - so you won't be missing any of those utilities here!
->>>>>>> 1a2012f2
+Here's the [scott encoded](./CONCEPTS.md#scott-encoding) cousin of `PBuiltinList`. What does that mean? Well, in practice, it just means that `PList` can contain _any arbitrary_ term - not just builtin types. `PList` also has a [`PListLike`](#plistlike) instance - so you won't be missing any of those utilities here!
 
 `PList` also has a [`PlutusType`](./TYPECLASSES.md#plutustype-pcon-and-pmatch) instance. You can construct a `PList` using `pcon` (but you should prefer using `pcons` from `PListLike`)-
 
@@ -205,12 +172,8 @@
 pelimList (\_ _ -> "oooo fancy") "hey hey there's nothing here!" $ pcon $ PSCons (phexByteStr "fe") $ pcon PSNil
 ```
 
-<<<<<<< HEAD
-# PBuiltinPair
-
-=======
 # `PBuiltinPair`
->>>>>>> 1a2012f2
+
 Much like in the case of builtin lists, you'll just be working with builtin functions (or rather, Plutarch synonyms to builtin functions) here. You can find everything about that in [builtin-pairs](https://github.com/Plutonomicon/plutonomicon/blob/main/builtin-pairs.md). Feel free to only read the `Plutarch` examples.
 
 In particular, you can deconstruct `PBuiltinPair` using `pfstBuiltin` and `psndBuiltin`. You can build `PBuiltinPair (PAsData a) (PAsData b)` terms with `ppairDataBuiltin`-
@@ -221,15 +184,9 @@
 
 It's also helpful to note that `PAsData (PBuiltinPair (PAsData a) (PAsData b))` and `PAsData (PTuple a b)` actually have the same representation under the hood. See [`PTuple`](#ptuple)
 
-<<<<<<< HEAD
-# PTuple
-
-These are data encoded pairs. You can build `PTuple`s using `ptuple`-
-
-=======
 # `PTuple`
 These are [data encoded](./CONCEPTS.md#data-encoding) pairs. You can build `PTuple`s using `ptuple`-
->>>>>>> 1a2012f2
+
 ```hs
 ptuple :: Term s (PAsData a :--> PAsData b :--> PTuple a b)
 ```
@@ -244,12 +201,8 @@
 pbuiltinPairFromTuple :: Term s (PAsData (PTuple a b)) -> Term s (PAsData (PBuiltinPair (PAsData a) (PAsData b)))
 ```
 
-<<<<<<< HEAD
-# PAsData
-
-=======
 # `PAsData`
->>>>>>> 1a2012f2
+
 This is a typed way of representing [`BuiltinData`/`Data`](https://github.com/Plutonomicon/plutonomicon/blob/main/builtin-data.md). It is highly encouraged you use `PAsData` to keep track of what "species" of `Data` value you actually have. `Data` can be a `Constr` (for sum of products - ADTs), `Map` (for wrapping assoc maps of Data to Data), `List` (for wrapping builtin lists of data), `I` (for wrapping builtin integers), and `B` (for wrapping builtin bytestrings).
 
 Consider a function that takes in and returns a `B` data value - aka `ByteString` as a `Data` value. If you use the direct Plutarch synonym to `Data` - `PData`, you'd have-
@@ -268,12 +221,7 @@
 
 Wrapping and unwrapping to and from `PAsData` terms is provided by the [`PIsData`](./TYPECLASSES.md#pisdata) typeclass. Specifically, by the functions- `pfromData` and `pdata`.
 
-<<<<<<< HEAD
-Instead, you should use `pfromData` (from the typeclass `PIsData`) which will use the correct builtin function depending on the type of `PAsData` you have. Some useful instances of it are-
-
-=======
 Some useful instances of these functions:
->>>>>>> 1a2012f2
 ```hs
 pfromData :: Term s (PAsData PInteger) -> Term s PInteger
 
@@ -281,13 +229,6 @@
 
 pfromData :: Term s (PAsData (PBuiltinList (PAsData a))) -> Term s (PBuiltinList (PAsData a))
 
-<<<<<<< HEAD
-You can also create a `PAsData` value from supported types, using `pdata`. Some of the useful instances of it are-
-
-```hs
-=======
-
->>>>>>> 1a2012f2
 pdata :: Term s PInteger -> Term s (PAsData PInteger)
 
 pdata :: Term s PByteString -> Term s (PAsData PByteString)
@@ -295,23 +236,8 @@
 pdata :: Term s (PBuiltinList (PAsData a)) -> Term s (PAsData (PBuiltinList (PAsData a)))
 ```
 
-<<<<<<< HEAD
-In general, if `PIsData T => T` is a Plutarch type (that can be converted to and from `Data`), `PAsData T` is its `Data` representation.
-
-You can also create a `PAsData` from a `PData`, but you lose specific type information along the way-
-
-```hs
-pdata :: Term s PData -> Term s (PAsData PData)
-```
-
-To remove boilerplate uses of `pfromData` a new class has been added that tries to implicitly convert from `PIsData a => Term s (PAsData a)` to `Term s a` when using `hrecField` (or the overloaded record dot) or `pfield`. This will not break instances where `pfromData` is used explicitly. It is important to note that there are cases where GHC is not able to figure out the instance to remove the `PAsData`, in those cases the usage remains the same, i.e. just add a `pfromData`. This can also be
-avoided by adding a type signature.
-
-# PDataSum & PDataRecord
-
-=======
 # `PDataSum` & `PDataRecord`
->>>>>>> 1a2012f2
+
 Plutarch sum and product types are represented using `PDataSum` and `PDataRecord` respectively. These types are crucial to the [`PIsDataRepr`](#pisdatarepr) machinery.
 
 Whenever you need to represent a non-trivial ADT using [`Data` encoding](./CONCEPTS.md#data-encoding), you'll likely be reaching for these.
@@ -444,12 +370,8 @@
 radiusFromCircleData = fieldFromData radius
 ```
 
-<<<<<<< HEAD
-# PData
-
-=======
 # `PData`
->>>>>>> 1a2012f2
+
 This is a direct synonym to [`BuiltinData`/`Data`](https://github.com/Plutonomicon/plutonomicon/blob/main/builtin-data.md). As such, it doesn't keep track of what "species" of `Data` it actually is. Is it an `I` data? Is it a `B` data? Nobody can tell for sure!
 
 Consider using [`PAsData`](#pasdata) instead for simple cases, i.e cases other than `Constr`.
