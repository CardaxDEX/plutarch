--- conflicted
+++ resolved
@@ -181,15 +181,9 @@
           multiGolden ps $ \p ->
             T.pack $ printScript $ compileD p
       it "uplc.eval" $
-<<<<<<< HEAD
-        pureGoldenTextFile ("goldens" </> name <> ".uplc.eval.golden") $
+        pureGoldenTextFile (goldenFilePath "goldens" name "uplc.eval") $
           multiGolden ps $ \p ->
             T.pack $ printScript $ evaluateScriptAlways $ compileD p
-=======
-        let evaluateds = flip fmap ps $ \(s, p) -> (s, printTermEvaluated p)
-         in pureGoldenTextFile (goldenFilePath "goldens" name "uplc.eval") $
-              multiGolden evaluateds T.pack
->>>>>>> 473424c8
     -- Golden test for Plutus benchmarks
     when (hasBenchGolden pg) $
       it "bench" $
