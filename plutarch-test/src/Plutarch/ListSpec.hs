--- conflicted
+++ resolved
@@ -73,7 +73,45 @@
             @== pconstant @PInteger (foldl (-) 0 [1 .. 10])
           "empty" @| pfoldl # plam (-) # 0 # integerList []
             @== pconstant @PInteger 0
-<<<<<<< HEAD
+    -- Benchmarking different ways of using lists
+    describe "bench" . pgoldenSpec $ do
+      let numList = pconstant @(PBuiltinList PInteger) [1 .. 5]
+      -- Two ways of matching on a list
+      "x1+x2" @\ do
+        -- Via HeadList and TailList only.
+        "builtin" @| (phead #$ ptail # numList) + (phead # numList)
+        -- Via ChooseList (twice invoked)
+        "pmatch"
+          @| pmatch numList
+          $ \case
+            PNil -> perror
+            PCons x xs ->
+              pmatch xs $ \case
+                PNil -> perror
+                PCons y _ ->
+                  x + y
+      -- Various ways of uncons'ing a list
+      "uncons" @\ do
+        -- ChooseList builtin, like uncons but fails on null lists
+        "ChooseList"
+          @| pmatch numList
+          $ \case
+            PNil -> perror
+            PCons _x xs ->
+              xs
+        -- Retrieving head and tail of a list
+        "head-and-tail"
+          @| plet (phead # numList)
+          $ \_x ->
+            ptail # numList
+        -- Retrieve head and tail using builtins, but fail on null lists.
+        "head-and-tail-and-null"
+          @| plet (pnull # numList)
+          $ \isEmpty ->
+            pmatch isEmpty $ \case
+              PTrue -> perror
+              PFalse -> plet (phead # numList) $ \_x ->
+                ptail # numList
     describe "property" $ do
       describe "find" $ do
         it "baseAgreement" $ findTest
@@ -129,45 +167,4 @@
     (HGen.integral $ Range.linear (-10) 100, HGen.list (Range.linear 0 100) EGen.integer)
 
 elemAt :: Integer -> [Integer] -> Integer
-elemAt n xs = xs !! fromInteger n
-=======
-    -- Benchmarking different ways of using lists
-    describe "bench" . pgoldenSpec $ do
-      let numList = pconstant @(PBuiltinList PInteger) [1 .. 5]
-      -- Two ways of matching on a list
-      "x1+x2" @\ do
-        -- Via HeadList and TailList only.
-        "builtin" @| (phead #$ ptail # numList) + (phead # numList)
-        -- Via ChooseList (twice invoked)
-        "pmatch"
-          @| pmatch numList
-          $ \case
-            PNil -> perror
-            PCons x xs ->
-              pmatch xs $ \case
-                PNil -> perror
-                PCons y _ ->
-                  x + y
-      -- Various ways of uncons'ing a list
-      "uncons" @\ do
-        -- ChooseList builtin, like uncons but fails on null lists
-        "ChooseList"
-          @| pmatch numList
-          $ \case
-            PNil -> perror
-            PCons _x xs ->
-              xs
-        -- Retrieving head and tail of a list
-        "head-and-tail"
-          @| plet (phead # numList)
-          $ \_x ->
-            ptail # numList
-        -- Retrieve head and tail using builtins, but fail on null lists.
-        "head-and-tail-and-null"
-          @| plet (pnull # numList)
-          $ \isEmpty ->
-            pmatch isEmpty $ \case
-              PTrue -> perror
-              PFalse -> plet (phead # numList) $ \_x ->
-                ptail # numList
->>>>>>> 4c1fec34
+elemAt n xs = xs !! fromInteger n