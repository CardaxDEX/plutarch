--- conflicted
+++ resolved
@@ -163,21 +163,13 @@
 
 data PAsDataLifted (a :: PType)
 
-<<<<<<< HEAD
 instance PConstant (PAsDataLifted a) where
   type PConstantRepr (PAsDataLifted a) = Data
   type PConstanted (PAsDataLifted a) = PAsData a
-  pconstantToRepr = \case
+  pconstantToRepr = \case {}
   pconstantFromRepr _ = Nothing
 
 instance PUnsafeLiftDecl (PAsData a) where type PLifted (PAsData a) = PAsDataLifted a
-=======
-instance PUnsafeLiftDecl (PAsDataLifted a) (PAsData a) where
-  type PLifted (PAsData a) = PAsDataLifted a
-  type PLiftedRepr (PAsData a) = Data
-  pliftToRepr = \case {}
-  pliftFromRepr _ = Nothing
->>>>>>> 23bd0cab
 
 pforgetData :: Term s (PAsData a) -> Term s PData
 pforgetData = punsafeCoerce
