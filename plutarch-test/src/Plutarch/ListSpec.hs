module Plutarch.ListSpec (spec) where

import Test.Syd
import Test.Syd.Hedgehog ()

import Plutarch.List (pconvertLists, pfoldl')
import Plutarch.Prelude
import Plutarch.Test

import Hedgehog (Property)

import Data.List (find)

import Plutarch.Test.Property.Gen (genList, integerGen)
import Plutarch.Test.Property.Util (haskPlutEquiv, marshal, viaBothPartial, viaPEq)

import qualified Hedgehog.Gen as Gen
import qualified Hedgehog.Range as Range

integerList :: [Integer] -> Term s (PList PInteger)
integerList xs = pconvertLists #$ pconstant @(PBuiltinList PInteger) xs

spec :: Spec
spec = do
  describe "list" $ do
    let xs10 :: Term _ (PList PInteger)
        xs10 = integerList [1 .. 10]
    describe "type" . pgoldenSpec $ do
      "phead" @| phead # xs10 @== pconstant @PInteger 1
      "ptail" @| ptail # xs10 @== integerList [2 .. 10]
      let matchP = pmatch (integerList [1, 3, 1]) $ \case
            PSNil -> perror
            PSCons x _ -> x
      "pmatch" @| matchP @== pconstant @PInteger 1
    describe "fun" . pgoldenSpec $ do
      "pnull" @\ do
        "empty" @| pnull # (integerList []) @-> passert
        "nonempty" @| pnot # (pnull # xs10) @-> passert
      "pconcat" @\ do
        let xs :: Term s (PList PInteger)
            xs = psingleton # (fromInteger @(Term _ PInteger) 0)
<<<<<<< HEAD
            p = pconcat # xs # pnil
        golden All p
        it "works" $ passert $ p #== xs
    describe "pmap" $ do
      let p = pmap # (plam $ \x -> x + x) # xs10
      golden All p
      it "eg" $ passert $ p #== (integerList $ fmap (* 2) [1 .. 10])
      it "identity" $ passert $ pmap @PList # (plam $ \(x :: Term _ PInteger) -> x) # pnil #== pnil
    describe "pfilter" $ do
      let p1 = pfilter # (plam $ \x -> pmod # x # 2 #== 0) # xs10
          p2 = pfilter # (plam $ \x -> 5 #< x) # xs10
      goldens All [("p1", p1), ("p2", p2)]
      it "p1" $ passert $ p1 #== integerList [2, 4, 6, 8, 10]
      it "p2" $ passert $ p2 #== integerList [6 .. 10]
    describe "pzipWith" $ do
      let p = pzipWith' (+) # xs10 # xs10
      golden All p
      it "works" $ passert $ p #== integerList (fmap (* 2) [1 .. 10])
    describe "pfoldl" $ do
      let p1 = pfoldl # plam (-) # 0 # xs10
          p1' = pfoldl' (-) # 0 # xs10
          p2 = pfoldl # plam (-) # 0 # integerList []
          p2' = pfoldl' (-) # 0 # integerList []
      goldens All [("p1", p1), ("p1'", p1'), ("p2", p2), ("p2'", p2)]
      it "nonempty" $ passert $ p1 #== pconstant (foldl (-) 0 [1 .. 10])
      it "nonempty'" $ passert $ p1' #== pconstant (foldl (-) 0 [1 .. 10])
      it "empty" $ passert $ p2 #== pconstant 0
      it "empty'" $ passert $ p2' #== pconstant 0
    describe "property" $ do
      describe "find" $ do
        it "baseAgreement" $ findTest
        goldens
          All
          [ ("find_(==3)_[1..4]", pfind # plam (#== 3) #$ marshal [1 .. 4 :: Integer])
          , ("find_(==5)_[1..4]", pfind # plam (#== 5) #$ marshal [1 .. 4 :: Integer])
          ]
      describe "reverse" $ do
        it "base agreement" reverseTest
        goldens
          All
          [ ("reverse_[1..5]", preverse # marshal [1 .. 5 :: Integer])
          , ("reverse_[]", preverse # marshal ([] :: [Integer]))
          ]
      describe "elemAt" $ do
        it "base agreement" elemAtTest
        goldens
          All
          [ ("elemAt_3_[1..10]", pelemAt # 3 # marshal [1 .. 10 :: Integer])
          , ("elemAt_0_[1..10]", pelemAt # 0 # marshal [1 .. 10 :: Integer])
          , ("elemAt_9_[1..10]", pelemAt # 9 # marshal [1 .. 10 :: Integer])
          ]
      describe "isSorted" $ do
        it "[1..10]" $ passert $ pcheckSorted # marshal [1 .. 10 :: Integer]
        it "reverse_[1..10]" $ passert $ pnot #$ pcheckSorted #$ marshal $ reverse [1 .. 10 :: Integer]

findTest :: Property
findTest =
  haskPlutEquiv
    viaPEq
    (find @[] @Integer even)
    (pfind # peven)
    (genList integerGen)
  where
    peven :: Term s (PInteger :--> PBool)
    peven = plam $ \n -> pmod # n # 2 #== 0

reverseTest :: Property
reverseTest =
  haskPlutEquiv
    viaPEq
    (reverse :: [Integer] -> [Integer])
    preverse
    (genList integerGen)

elemAtTest :: Property
elemAtTest =
  haskPlutEquiv
    viaBothPartial
    elemAt
    pelemAt
    (Gen.integral $ Range.linear (-10) 100, Gen.list (Range.linear 0 100) integerGen)

elemAt :: Integer -> [Integer] -> Integer
elemAt n xs = xs !! fromInteger n
=======
        "identity" @| pconcat # xs # pnil @== xs
      "pmap" @\ do
        "eg" @| pmap # (plam $ \x -> x + x) # xs10
          @== (integerList $ fmap (* 2) [1 .. 10])
        "identity" @| pmap @PList # (plam $ \(x :: Term _ PInteger) -> x) # pnil
          @== pnil @PList
      "pfilter" @\ do
        "1" @| pfilter # (plam $ \x -> pmod # x # 2 #== 0) # xs10
          @== integerList [2, 4, 6, 8, 10]
        "2" @| pfilter # (plam $ \x -> 5 #< x) # xs10
          @== integerList [6 .. 10]
      "pzipWith" @| pzipWith' (+) # xs10 # xs10
        @== (integerList (fmap (* 2) [1 .. 10]))
      "pfoldl" @\ do
        "primed" @\ do
          "nonempty" @| pfoldl' (-) # 0 # xs10
            @== pconstant @PInteger (foldl (-) 0 [1 .. 10])
          "empty" @| pfoldl' (-) # 0 # integerList []
            @== pconstant @PInteger 0
        "primed" @\ do
          "nonempty" @| pfoldl # plam (-) # 0 # xs10
            @== pconstant @PInteger (foldl (-) 0 [1 .. 10])
          "empty" @| pfoldl # plam (-) # 0 # integerList []
            @== pconstant @PInteger 0
>>>>>>> 2441a4e2
<|MERGE_RESOLUTION|>--- conflicted
+++ resolved
@@ -11,10 +11,10 @@
 
 import Data.List (find)
 
-import Plutarch.Test.Property.Gen (genList, integerGen)
+import qualified Plutarch.Test.Property.Gen as EGen
 import Plutarch.Test.Property.Util (haskPlutEquiv, marshal, viaBothPartial, viaPEq)
 
-import qualified Hedgehog.Gen as Gen
+import qualified Hedgehog.Gen as HGen
 import qualified Hedgehog.Range as Range
 
 integerList :: [Integer] -> Term s (PList PInteger)
@@ -39,35 +39,30 @@
       "pconcat" @\ do
         let xs :: Term s (PList PInteger)
             xs = psingleton # (fromInteger @(Term _ PInteger) 0)
-<<<<<<< HEAD
-            p = pconcat # xs # pnil
-        golden All p
-        it "works" $ passert $ p #== xs
-    describe "pmap" $ do
-      let p = pmap # (plam $ \x -> x + x) # xs10
-      golden All p
-      it "eg" $ passert $ p #== (integerList $ fmap (* 2) [1 .. 10])
-      it "identity" $ passert $ pmap @PList # (plam $ \(x :: Term _ PInteger) -> x) # pnil #== pnil
-    describe "pfilter" $ do
-      let p1 = pfilter # (plam $ \x -> pmod # x # 2 #== 0) # xs10
-          p2 = pfilter # (plam $ \x -> 5 #< x) # xs10
-      goldens All [("p1", p1), ("p2", p2)]
-      it "p1" $ passert $ p1 #== integerList [2, 4, 6, 8, 10]
-      it "p2" $ passert $ p2 #== integerList [6 .. 10]
-    describe "pzipWith" $ do
-      let p = pzipWith' (+) # xs10 # xs10
-      golden All p
-      it "works" $ passert $ p #== integerList (fmap (* 2) [1 .. 10])
-    describe "pfoldl" $ do
-      let p1 = pfoldl # plam (-) # 0 # xs10
-          p1' = pfoldl' (-) # 0 # xs10
-          p2 = pfoldl # plam (-) # 0 # integerList []
-          p2' = pfoldl' (-) # 0 # integerList []
-      goldens All [("p1", p1), ("p1'", p1'), ("p2", p2), ("p2'", p2)]
-      it "nonempty" $ passert $ p1 #== pconstant (foldl (-) 0 [1 .. 10])
-      it "nonempty'" $ passert $ p1' #== pconstant (foldl (-) 0 [1 .. 10])
-      it "empty" $ passert $ p2 #== pconstant 0
-      it "empty'" $ passert $ p2' #== pconstant 0
+        "identity" @| pconcat # xs # pnil @== xs
+      "pmap" @\ do
+        "eg" @| pmap # (plam $ \x -> x + x) # xs10
+          @== (integerList $ fmap (* 2) [1 .. 10])
+        "identity" @| pmap @PList # (plam $ \(x :: Term _ PInteger) -> x) # pnil
+          @== pnil @PList
+      "pfilter" @\ do
+        "1" @| pfilter # (plam $ \x -> pmod # x # 2 #== 0) # xs10
+          @== integerList [2, 4, 6, 8, 10]
+        "2" @| pfilter # (plam $ \x -> 5 #< x) # xs10
+          @== integerList [6 .. 10]
+      "pzipWith" @| pzipWith' (+) # xs10 # xs10
+        @== (integerList (fmap (* 2) [1 .. 10]))
+      "pfoldl" @\ do
+        "primed" @\ do
+          "nonempty" @| pfoldl' (-) # 0 # xs10
+            @== pconstant @PInteger (foldl (-) 0 [1 .. 10])
+          "empty" @| pfoldl' (-) # 0 # integerList []
+            @== pconstant @PInteger 0
+        "primed" @\ do
+          "nonempty" @| pfoldl # plam (-) # 0 # xs10
+            @== pconstant @PInteger (foldl (-) 0 [1 .. 10])
+          "empty" @| pfoldl # plam (-) # 0 # integerList []
+            @== pconstant @PInteger 0
     describe "property" $ do
       describe "find" $ do
         it "baseAgreement" $ findTest
@@ -101,7 +96,7 @@
     viaPEq
     (find @[] @Integer even)
     (pfind # peven)
-    (genList integerGen)
+    (EGen.listOf EGen.integer)
   where
     peven :: Term s (PInteger :--> PBool)
     peven = plam $ \n -> pmod # n # 2 #== 0
@@ -112,7 +107,7 @@
     viaPEq
     (reverse :: [Integer] -> [Integer])
     preverse
-    (genList integerGen)
+    (EGen.listOf EGen.integer)
 
 elemAtTest :: Property
 elemAtTest =
@@ -120,33 +115,7 @@
     viaBothPartial
     elemAt
     pelemAt
-    (Gen.integral $ Range.linear (-10) 100, Gen.list (Range.linear 0 100) integerGen)
+    (HGen.integral $ Range.linear (-10) 100, HGen.list (Range.linear 0 100) EGen.integer)
 
 elemAt :: Integer -> [Integer] -> Integer
-elemAt n xs = xs !! fromInteger n
-=======
-        "identity" @| pconcat # xs # pnil @== xs
-      "pmap" @\ do
-        "eg" @| pmap # (plam $ \x -> x + x) # xs10
-          @== (integerList $ fmap (* 2) [1 .. 10])
-        "identity" @| pmap @PList # (plam $ \(x :: Term _ PInteger) -> x) # pnil
-          @== pnil @PList
-      "pfilter" @\ do
-        "1" @| pfilter # (plam $ \x -> pmod # x # 2 #== 0) # xs10
-          @== integerList [2, 4, 6, 8, 10]
-        "2" @| pfilter # (plam $ \x -> 5 #< x) # xs10
-          @== integerList [6 .. 10]
-      "pzipWith" @| pzipWith' (+) # xs10 # xs10
-        @== (integerList (fmap (* 2) [1 .. 10]))
-      "pfoldl" @\ do
-        "primed" @\ do
-          "nonempty" @| pfoldl' (-) # 0 # xs10
-            @== pconstant @PInteger (foldl (-) 0 [1 .. 10])
-          "empty" @| pfoldl' (-) # 0 # integerList []
-            @== pconstant @PInteger 0
-        "primed" @\ do
-          "nonempty" @| pfoldl # plam (-) # 0 # xs10
-            @== pconstant @PInteger (foldl (-) 0 [1 .. 10])
-          "empty" @| pfoldl # plam (-) # 0 # integerList []
-            @== pconstant @PInteger 0
->>>>>>> 2441a4e2
+elemAt n xs = xs !! fromInteger n