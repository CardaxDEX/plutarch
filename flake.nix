--- conflicted
+++ resolved
@@ -464,19 +464,6 @@
           else source; in
         let pkgSet = (nixpkgsFor system).haskell-nix.cabalProject' ({
           # This is truly a horrible hack but is necessary for sydtest-discover to work.
-<<<<<<< HEAD
-          src = if ghcName == ghcVersion then ./. else
-          pkgs.runCommand "fake-src" { } ''
-            # Prevent `sydtest-discover` from using GHC9 only modules when building with GHC810
-            # https://github.com/NorfairKing/sydtest/blob/master/sydtest-discover/src/Test/Syd/Discover.hs
-            cp -rT ${./.} $out
-            chmod -R u+w $out/plutarch-test
-            rm -f $out/plutarch-test/src/Plutarch/MonadicSpec.hs
-            rm -f $out/plutarch-test/src/Plutarch/FieldSpec.hs
-            rm -f $out/plutarch-test/src/Plutarch/RecSpec.hs
-            rm -f $out/plutarch-test/src/Plutarch/TryFromSpec.hs
-          '';
-=======
           src =
             if ghcName == ghcVersion
             then
@@ -496,8 +483,8 @@
                 rm -f $out/plutarch-test/plutarch-base/Plutarch/MonadicSpec.hs
                 rm -f $out/plutarch-test/plutarch-base/Plutarch/FieldSpec.hs
                 rm -f $out/plutarch-test/plutarch-base/Plutarch/RecSpec.hs
+                rm -f $out/plutarch-test/plutarch-base/Plutarch/TryFromSpec.hs
               '';
->>>>>>> b3f6cdea
           compiler-nix-name = ghcName;
           extraSources =
             if ghcName == ghcVersion then extraSources
