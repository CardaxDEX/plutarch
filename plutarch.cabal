cabal-version:      2.4
name:               plutarch
version:            1.1.0
author:             Las Safin <me@las.rs>
license:            MIT
extra-source-files: README.md

flag development
  description: Enable tracing functions within plutarch.
  manual:      True
  default:     False

common c
  default-language:   Haskell2010
  default-extensions:
    NoStarIsType
    BangPatterns
    BinaryLiterals
    ConstrainedClassMethods
    ConstraintKinds
    DataKinds
    DeriveAnyClass
    DeriveDataTypeable
    DeriveFoldable
    DeriveFunctor
    DeriveGeneric
    DeriveLift
    DeriveTraversable
    DerivingStrategies
    DerivingVia
    DoAndIfThenElse
    EmptyCase
    EmptyDataDecls
    EmptyDataDeriving
    ExistentialQuantification
    ExplicitForAll
    FlexibleContexts
    FlexibleInstances
    ForeignFunctionInterface
    GADTSyntax
    GeneralisedNewtypeDeriving
    HexFloatLiterals
    ImplicitPrelude
    InstanceSigs
    KindSignatures
    LambdaCase
    MonomorphismRestriction
    MultiParamTypeClasses
    NamedFieldPuns
    NamedWildCards
    NumericUnderscores
    OverloadedStrings
    PartialTypeSignatures
    PatternGuards
    PolyKinds
    PostfixOperators
    RankNTypes
    RelaxedPolyRec
    ScopedTypeVariables
    StandaloneDeriving
    StandaloneKindSignatures
    TraditionalRecordSyntax
    TupleSections
    TypeApplications
    TypeFamilies
    TypeOperators
    TypeSynonymInstances
    ViewPatterns

  ghc-options:
    -Wall -Wcompat -Wincomplete-uni-patterns -Wno-unused-do-bind
    -Wno-partial-type-signatures -Wmissing-export-lists -Werror
    -Wincomplete-record-updates -Wmissing-deriving-strategies
    -Wno-name-shadowing -Wunused-foralls -fprint-explicit-foralls
    -fprint-explicit-kinds

library
  import:          c
  exposed-modules:
    Plutarch
    Plutarch.Api.Internal.Scripts
    Plutarch.Api.V1
    Plutarch.Api.V1.Address
    Plutarch.Api.V1.AssocMap
    Plutarch.Api.V1.Contexts
    Plutarch.Api.V1.Crypto
    Plutarch.Api.V1.DCert
    Plutarch.Api.V1.Interval
    Plutarch.Api.V1.Maybe
    Plutarch.Api.V1.Scripts
    Plutarch.Api.V1.Time
    Plutarch.Api.V1.Tuple
    Plutarch.Api.V1.Tx
    Plutarch.Api.V1.Value
    Plutarch.Bool
    Plutarch.Builtin
    Plutarch.ByteString
    Plutarch.Crypto
    Plutarch.DataRepr
    Plutarch.DataRepr.Internal
    Plutarch.DataRepr.Internal.Field
    Plutarch.DataRepr.Internal.Generic
    Plutarch.DataRepr.Internal.HList
    Plutarch.Either
    Plutarch.Evaluate
    Plutarch.Integer
    Plutarch.Internal
    Plutarch.Internal.Other
    Plutarch.Internal.PLam
    Plutarch.Internal.PlutusType
    Plutarch.Internal.TypeFamily
    Plutarch.Lift
    Plutarch.List
    Plutarch.Maybe
    Plutarch.Monadic
    Plutarch.Pair
    Plutarch.Prelude
    Plutarch.Rational
    Plutarch.Rec
    Plutarch.Rec.TH
    Plutarch.String
    Plutarch.TermCont
    Plutarch.Trace
    Plutarch.Unit
    Plutarch.Unsafe

  build-depends:
    , base
    , bytestring
    , constraints
    , containers
    , cryptonite
    , flat
    , generics-sop
    , hashable
    , memory
    , mtl
    , plutus-core
    , plutus-ledger-api
    , plutus-tx
    , rank2classes
    , serialise
    , sop-core
    , template-haskell
    , text
    , transformers

  if flag(development)
    cpp-options: -DDevelopment

-- Everything below this line is deleted for GHC 8.10

test-suite examples
  import:             c
  type:               exitcode-stdio-1.0
  main-is:            Main.hs
  hs-source-dirs:     examples
  default-extensions:
    OverloadedRecordDot
    QualifiedDo

  other-modules:
    Examples.ConstrData
    Examples.LetRec
    Examples.Lift
    Examples.PlutusType
<<<<<<< HEAD
    Examples.Rationals
    Examples.Recursion
    Examples.Scripts
=======
>>>>>>> ee7b61bb
    Examples.Tracing
    Utils

  build-depends:
    , aeson
    , base
    , bytestring
    , generics-sop
    , plutarch
    , plutus-core
    , plutus-ledger-api
    , plutus-tx
    , rank2classes       >=1.4.4
    , serialise
    , tasty
    , tasty-golden
    , tasty-hunit
    , text
    , transformers

  --, shrinker
  if flag(development)
    cpp-options: -DDevelopment<|MERGE_RESOLUTION|>--- conflicted
+++ resolved
@@ -164,12 +164,6 @@
     Examples.LetRec
     Examples.Lift
     Examples.PlutusType
-<<<<<<< HEAD
-    Examples.Rationals
-    Examples.Recursion
-    Examples.Scripts
-=======
->>>>>>> ee7b61bb
     Examples.Tracing
     Utils
 
