{-# LANGUAGE UndecidableInstances #-}
{-# OPTIONS_GHC -Wwarn=orphans #-}

module Plutarch.Api.V1 (
  -- * V1 Specific types
  PScriptContext (..),
  PTxInfo (..),

  -- * General types, compatible with V1 and V2
  PScriptPurpose (..),

  -- ** Script
  PDatum (..),
  PRedeemer (..),
  PDatumHash (..),
  PRedeemerHash (..),
  PValidatorHash (..),
  PStakeValidatorHash (..),

  -- ** Value
  PValue (..),
  PCurrencySymbol (..),
  PTokenName (..),

  -- ** Crypto
  PPubKeyHash (..),
  PPubKey (..),
  PSignature (..),

  -- ** Time
  PPOSIXTime (..),
  type PPOSIXTimeRange,

  -- ** Interval
  PInterval (..),
  PLowerBound (..),
  PUpperBound (..),
  PExtended (..),
  type PClosure,

  -- ** Address
  PAddress (..),
  PCredential (..),
  PStakingCredential (..),

  -- ** Tx
  PTxInInfo (..),
  PTxOut (..),
  PTxOutRef (..),
  PTxId (..),
  PDCert (..),

  -- ** AssocMap
  PMap (..),

  -- ** Others
  PMaybe (..),
  PEither (..),
) where

--------------------------------------------------------------------------------

import Plutarch (PMatch, PlutusType)
import Plutarch.Bool (PBool)
import Plutarch.Builtin (PAsData, PBuiltinList, PData, PIsData, type PBuiltinMap)
import Plutarch.ByteString (PByteString)
import Plutarch.DataRepr (
  DerivePConstantViaData (DerivePConstantViaData),
<<<<<<< HEAD
  PDataRecord,
  PIsDataRepr (..),
  PIsDataReprInstances (PIsDataReprInstances),
  PLabeled (..),
=======
  PDataFields,
  PDataRecord,
  PIsDataRepr,
  PIsDataReprInstances (PIsDataReprInstances),
  PIsDataReprRepr,
  PLabeledType ((:=)),
  pmatchDataRepr,
  pmatchRepr,
>>>>>>> da64504c
 )
import Plutarch.Field (DerivePDataFields (..), PDataFields (..))
import Plutarch.Integer (PInteger, PIntegral)
import Plutarch.Lift (
  DerivePConstantViaNewtype (DerivePConstantViaNewtype),
  PConstant,
  PConstantRepr,
  PConstanted,
  PLift,
  PLifted,
  PUnsafeLiftDecl,
  pconstantFromRepr,
  pconstantToRepr,
 )

-- ctor in-scope for deriving
import qualified GHC.Generics as GHC
import Generics.SOP (Generic)
import Plutarch.Prelude
import qualified Plutus.V1.Ledger.Api as Plutus
import qualified Plutus.V1.Ledger.Crypto as PlutusCrpyto
import qualified PlutusTx.AssocMap as PlutusMap
import qualified PlutusTx.Builtins.Internal as PT

--------------------------------------------------------------------------------
type PTuple a b =
  PDataRecord
    '[ "_0" ':= a
     , "_1" ':= b
     ]

---------- V1 Specific types, Incompatible with V2

newtype PTxInfo (s :: S)
  = PTxInfo
      ( Term
          s
          ( PDataRecord
              '[ "inputs" ':= PBuiltinList (PAsData PTxInInfo)
               , "outputs" ':= PBuiltinList (PAsData PTxOut)
               , "fee" ':= PValue
               , "mint" ':= PValue
               , "dcert" ':= PBuiltinList (PAsData PDCert)
               , "wdrl" ':= PBuiltinList (PAsData (PTuple PStakingCredential PInteger))
               , "validRange" ':= PPOSIXTimeRange
               , "signatories" ':= PBuiltinList (PAsData PPubKeyHash)
               , "data" ':= PBuiltinList (PAsData (PTuple PDatumHash PDatum))
               , "id" ':= PTxId
               ]
          )
      )
  deriving stock (GHC.Generic)
  deriving anyclass (Generic)
  deriving anyclass (PIsDataRepr)
  deriving
    (PMatch, PIsData, PDataFields)
    via PIsDataReprInstances PTxInfo
  deriving (PDataFields) via (DerivePDataFields PTxInfo)

instance PUnsafeLiftDecl PTxInfo where type PLifted PTxInfo = Plutus.TxInfo
deriving via (DerivePConstantViaData Plutus.TxInfo PTxInfo) instance (PConstant Plutus.TxInfo)

<<<<<<< HEAD
=======
instance PIsDataRepr PTxInfo where
  type
    PIsDataReprRepr PTxInfo =
      '[ '[ "inputs" ':= PBuiltinList (PAsData PTxInInfo)
          , "outputs" ':= PBuiltinList (PAsData PTxOut)
          , "fee" ':= PValue
          , "mint" ':= PValue
          , "dcert" ':= PBuiltinList (PAsData PDCert)
          , "wdrl" ':= PBuiltinList (PAsData (PTuple PStakingCredential PInteger))
          , "validRange" ':= PPOSIXTimeRange
          , "signatories" ':= PBuiltinList (PAsData PPubKeyHash)
          , "data" ':= PBuiltinList (PAsData (PTuple PDatumHash PDatum))
          , "id" ':= PTxId
          ]
       ]
  pmatchRepr dat f =
    (pmatchDataRepr dat) ((DRHCons (f . PTxInfo)) $ DRHNil)

>>>>>>> da64504c
newtype PScriptContext (s :: S)
  = PScriptContext
      ( Term
          s
          ( PDataRecord
              '[ "txInfo" ':= PTxInfo
               , "purpose" ':= PScriptPurpose
               ]
          )
      )
<<<<<<< HEAD
  deriving stock (GHC.Generic)
  deriving anyclass (Generic)
  deriving anyclass (PIsDataRepr)
=======
>>>>>>> da64504c
  deriving
    (PMatch, PIsData, PDataFields)
    via PIsDataReprInstances PScriptContext
  deriving (PDataFields) via (DerivePDataFields PScriptContext)

instance PUnsafeLiftDecl PScriptContext where type PLifted PScriptContext = Plutus.ScriptContext
deriving via (DerivePConstantViaData Plutus.ScriptContext PScriptContext) instance (PConstant Plutus.ScriptContext)

<<<<<<< HEAD
=======
instance PIsDataRepr PScriptContext where
  type
    PIsDataReprRepr PScriptContext =
      '[ '[ "txInfo" ':= PTxInfo
          , "purpose" ':= PScriptPurpose
          ]
       ]
  pmatchRepr dat f =
    (pmatchDataRepr dat) ((DRHCons (f . PScriptContext)) $ DRHNil)

>>>>>>> da64504c
-- General types, used by V1 and V2

data PScriptPurpose (s :: S)
  = PMinting (Term s (PDataRecord '["_0" ':= PCurrencySymbol]))
  | PSpending (Term s (PDataRecord '["_0" ':= PTxOutRef]))
  | PRewarding (Term s (PDataRecord '["_0" ':= PStakingCredential]))
  | PCertifying (Term s (PDataRecord '["_0" ':= PDCert]))
<<<<<<< HEAD
  deriving stock (GHC.Generic)
  deriving anyclass (Generic)
  deriving anyclass (PIsDataRepr)
=======
>>>>>>> da64504c
  deriving
    (PMatch, PIsData, PDataFields)
    via (PIsDataReprInstances PScriptPurpose)
  deriving (PDataFields) via (DerivePDataFields PScriptPurpose)

instance PUnsafeLiftDecl PScriptPurpose where type PLifted PScriptPurpose = Plutus.ScriptPurpose
deriving via (DerivePConstantViaData Plutus.ScriptPurpose PScriptPurpose) instance (PConstant Plutus.ScriptPurpose)

<<<<<<< HEAD
=======
instance PIsDataRepr PScriptPurpose where
  type
    PIsDataReprRepr PScriptPurpose =
      '[ '["_0" ':= PCurrencySymbol]
       , '["_0" ':= PTxOutRef]
       , '["_0" ':= PStakingCredential]
       , '["_0" ':= PDCert]
       ]

  pmatchRepr dat f =
    pmatchDataRepr dat $
      DRHCons (f . PMinting) $
        DRHCons (f . PSpending) $
          DRHCons (f . PRewarding) $
            DRHCons
              (f . PCertifying)
              DRHNil

>>>>>>> da64504c
---------- Scripts

newtype PDatum (s :: S) = PDatum (Term s PData)
  deriving (PlutusType, PIsData) via (DerivePNewtype PDatum PData)

instance PUnsafeLiftDecl PDatum where type PLifted PDatum = Plutus.Datum
deriving via (DerivePConstantViaNewtype Plutus.Datum PDatum PData) instance (PConstant Plutus.Datum)

newtype PRedeemer (s :: S) = PRedeemer (Term s PData)
  deriving (PlutusType, PIsData) via (DerivePNewtype PRedeemer PData)

instance PUnsafeLiftDecl PRedeemer where type PLifted PRedeemer = Plutus.Redeemer
deriving via (DerivePConstantViaNewtype Plutus.Redeemer PRedeemer PData) instance (PConstant Plutus.Redeemer)

newtype PDatumHash (s :: S) = PDatumHash (Term s PByteString)
  deriving (PlutusType, PIsData) via (DerivePNewtype PDatumHash PByteString)

instance PUnsafeLiftDecl PDatumHash where type PLifted PDatumHash = Plutus.DatumHash
deriving via (DerivePConstantViaNewtype Plutus.DatumHash PDatumHash PByteString) instance (PConstant Plutus.DatumHash)

newtype PStakeValidatorHash (s :: S) = PStakeValidatorHash (Term s PByteString)
  deriving (PlutusType, PIsData) via (DerivePNewtype PStakeValidatorHash PByteString)

instance PUnsafeLiftDecl PStakeValidatorHash where type PLifted PStakeValidatorHash = Plutus.StakeValidatorHash
deriving via (DerivePConstantViaNewtype Plutus.StakeValidatorHash PStakeValidatorHash PByteString) instance (PConstant Plutus.StakeValidatorHash)

newtype PRedeemerHash (s :: S) = PRedeemerHash (Term s PByteString)
  deriving (PlutusType, PIsData) via (DerivePNewtype PRedeemerHash PByteString)

instance PUnsafeLiftDecl PRedeemerHash where type PLifted PRedeemerHash = Plutus.RedeemerHash
deriving via (DerivePConstantViaNewtype Plutus.RedeemerHash PRedeemerHash PByteString) instance (PConstant Plutus.RedeemerHash)

newtype PValidatorHash (s :: S) = PValidatorHash (Term s PByteString)
  deriving (PlutusType, PIsData) via (DerivePNewtype PValidatorHash PByteString)

instance PUnsafeLiftDecl PValidatorHash where type PLifted PValidatorHash = Plutus.ValidatorHash
deriving via (DerivePConstantViaNewtype Plutus.ValidatorHash PValidatorHash PByteString) instance (PConstant Plutus.ValidatorHash)

---------- Value

newtype PTokenName (s :: S) = PTokenName (Term s PByteString)
  deriving newtype (Semigroup, Monoid)
  deriving (PlutusType, PIsData) via (DerivePNewtype PTokenName PByteString)

instance PUnsafeLiftDecl PTokenName where type PLifted PTokenName = Plutus.TokenName
deriving via
  (DerivePConstantViaNewtype Plutus.TokenName PTokenName PByteString)
  instance
    (PConstant Plutus.TokenName)

newtype PCurrencySymbol (s :: S) = PCurrencySymbol (Term s PByteString)
  deriving (PlutusType, PIsData) via (DerivePNewtype PCurrencySymbol PByteString)

instance PUnsafeLiftDecl PCurrencySymbol where type PLifted PCurrencySymbol = Plutus.CurrencySymbol
deriving via
  (DerivePConstantViaNewtype Plutus.CurrencySymbol PCurrencySymbol PByteString)
  instance
    (PConstant Plutus.CurrencySymbol)

newtype PValue (s :: S) = PValue (Term s (PMap PCurrencySymbol (PMap PTokenName PInteger)))
  deriving
    ( PlutusType
    , PIsData
    )
    via (DerivePNewtype PValue (PMap PCurrencySymbol (PMap PTokenName PInteger)))

instance PUnsafeLiftDecl PValue where type PLifted PValue = Plutus.Value
deriving via
  (DerivePConstantViaNewtype Plutus.Value PValue (PMap PCurrencySymbol (PMap PTokenName PInteger)))
  instance
    (PConstant Plutus.Value)

---------- Crypto

newtype PPubKeyHash (s :: S) = PPubKeyHash (Term s PByteString)
  deriving (PlutusType, PIsData) via (DerivePNewtype PPubKeyHash PByteString)

instance PUnsafeLiftDecl PPubKeyHash where type PLifted PPubKeyHash = Plutus.PubKeyHash
deriving via
  (DerivePConstantViaNewtype Plutus.PubKeyHash PPubKeyHash PByteString)
  instance
    (PConstant Plutus.PubKeyHash)

newtype PPubKey (s :: S) = PPubKey (Term s PByteString)
  deriving (PlutusType, PIsData) via (DerivePNewtype PPubKey PByteString)

instance PUnsafeLiftDecl PPubKey where type PLifted PPubKey = PlutusCrpyto.PubKey
deriving via
  (DerivePConstantViaNewtype PlutusCrpyto.PubKey PPubKey PByteString)
  instance
    (PConstant PlutusCrpyto.PubKey)

newtype PSignature (s :: S) = PSignature (Term s PByteString)
  deriving (PlutusType, PIsData) via (DerivePNewtype PSignature PByteString)

instance PUnsafeLiftDecl PSignature where type PLifted PSignature = PlutusCrpyto.Signature
deriving via
  (DerivePConstantViaNewtype PlutusCrpyto.Signature PSignature PByteString)
  instance
    (PConstant PlutusCrpyto.Signature)

---------- Time

newtype PPOSIXTime (s :: S)
  = PPOSIXTime (Term s PInteger)
  deriving (PIntegral) via (PInteger)
  deriving newtype (Num)
  deriving (PlutusType, PIsData) via (DerivePNewtype PPOSIXTime PInteger)

instance PUnsafeLiftDecl PPOSIXTime where type PLifted PPOSIXTime = Plutus.POSIXTime
deriving via
  (DerivePConstantViaNewtype Plutus.POSIXTime PPOSIXTime PInteger)
  instance
    (PConstant Plutus.POSIXTime)

type PPOSIXTimeRange = PInterval PPOSIXTime

---------- Interval

type PClosure = PBool

newtype PInterval a (s :: S)
  = PInterval
      ( Term
          s
          ( PDataRecord
              '[ "from" ':= PLowerBound a
               , "to" ':= PUpperBound a
               ]
          )
      )
  deriving stock (GHC.Generic)
  deriving anyclass (Generic)
  deriving anyclass (PIsDataRepr)
  deriving
<<<<<<< HEAD
    ( PMatch
    , PIsData
    )
    via PIsDataReprInstances
          (PInterval a)
  deriving (PDataFields) via (DerivePDataFields (PInterval a))
=======
    (PMatch, PIsData, PDataFields)
    via PIsDataReprInstances (PInterval a)

instance PIsDataRepr (PInterval a) where
  type
    PIsDataReprRepr (PInterval a) =
      '[ '[ "from" ':= PLowerBound a
          , "to" ':= PUpperBound a
          ]
       ]

  pmatchRepr dat f =
    pmatchDataRepr dat $
      DRHCons (f . PInterval) DRHNil
>>>>>>> da64504c

newtype PLowerBound a (s :: S)
  = PLowerBound
      ( Term
          s
          ( PDataRecord
              '[ "_0" ':= PExtended a
               , "_1" ':= PClosure
               ]
          )
      )
<<<<<<< HEAD
  deriving stock (GHC.Generic)
  deriving anyclass (Generic)
  deriving anyclass (PIsDataRepr)
  deriving
    ( PMatch
    , PIsData
    )
    via ( PIsDataReprInstances
            (PLowerBound a)
        )
  deriving (PDataFields) via (DerivePDataFields (PLowerBound a))
=======
  deriving
    (PMatch, PIsData, PDataFields)
    via (PIsDataReprInstances (PLowerBound a))

instance PIsDataRepr (PLowerBound a) where
  type
    PIsDataReprRepr (PLowerBound a) =
      '[ '[ "_0" ':= PExtended a
          , "_1" ':= PClosure
          ]
       ]

  pmatchRepr dat f =
    pmatchDataRepr dat $
      DRHCons (f . PLowerBound) DRHNil
>>>>>>> da64504c

newtype PUpperBound a (s :: S)
  = PUpperBound
      ( Term
          s
          ( PDataRecord
              '[ "_0" ':= PExtended a
               , "_1" ':= PClosure
               ]
          )
      )
<<<<<<< HEAD
  deriving stock (GHC.Generic)
  deriving anyclass (Generic)
  deriving anyclass (PIsDataRepr)
  deriving
    ( PMatch
    , PIsData
    )
    via ( PIsDataReprInstances
            (PUpperBound a)
        )
  deriving (PDataFields) via (DerivePDataFields (PUpperBound a))
=======
  deriving
    (PMatch, PIsData, PDataFields)
    via (PIsDataReprInstances (PUpperBound a))

instance PIsDataRepr (PUpperBound a) where
  type
    PIsDataReprRepr (PUpperBound a) =
      '[ '[ "_0" ':= PExtended a
          , "_1" ':= PClosure
          ]
       ]
  pmatchRepr dat f =
    pmatchDataRepr dat $
      DRHCons (f . PUpperBound) DRHNil
>>>>>>> da64504c

data PExtended a (s :: S)
  = PNegInf (Term s (PDataRecord '[]))
  | PFinite (Term s (PDataRecord '["_0" ':= a]))
  | PPosInf (Term s (PDataRecord '[]))
<<<<<<< HEAD
  deriving stock (GHC.Generic)
  deriving anyclass (Generic)
  deriving anyclass (PIsDataRepr)
  deriving
    ( PMatch
    , PIsData
    )
    via ( PIsDataReprInstances
            (PExtended a)
        )
  deriving (PDataFields) via (DerivePDataFields (PExtended a))
=======
  deriving
    (PMatch, PIsData, PDataFields)
    via (PIsDataReprInstances (PExtended a))

instance PIsDataRepr (PExtended a) where
  type
    PIsDataReprRepr (PExtended a) =
      '[ '[], '["_0" ':= a], '[]]
  pmatchRepr dat f =
    pmatchDataRepr dat $
      DRHCons (f . PNegInf) $
        DRHCons (f . PFinite) $
          DRHCons (f . PPosInf) DRHNil
>>>>>>> da64504c

---------- Tx/Address

data PCredential (s :: S)
  = PPubKeyCredential (Term s (PDataRecord '["_0" ':= PPubKeyHash]))
  | PScriptCredential (Term s (PDataRecord '["_0" ':= PValidatorHash]))
<<<<<<< HEAD
  deriving stock (GHC.Generic)
  deriving anyclass (Generic)
  deriving anyclass (PIsDataRepr)
=======
>>>>>>> da64504c
  deriving
    (PMatch, PIsData, PDataFields)
    via (PIsDataReprInstances PCredential)
<<<<<<< HEAD
  deriving (PDataFields) via (DerivePDataFields PCredential)
=======

instance PIsDataRepr PCredential where
  type
    PIsDataReprRepr PCredential =
      '[ '["_0" ':= PPubKeyHash]
       , '["_0" ':= PValidatorHash]
       ]

  pmatchRepr dat f =
    pmatchDataRepr dat $
      DRHCons (f . PPubKeyCredential) $
        DRHCons
          (f . PScriptCredential)
          DRHNil
>>>>>>> da64504c

data PStakingCredential (s :: S)
  = PStakingHash (Term s (PDataRecord '["_0" ':= PCredential]))
  | PStakingPtr
      ( Term
          s
          ( PDataRecord
              '[ "_0" ':= PInteger
               , "_1" ':= PInteger
               , "_2" ':= PInteger
               ]
          )
      )
<<<<<<< HEAD
  deriving stock (GHC.Generic)
  deriving anyclass (Generic)
  deriving anyclass (PIsDataRepr)
=======
>>>>>>> da64504c
  deriving
    (PMatch, PIsData, PDataFields)
    via PIsDataReprInstances PStakingCredential
<<<<<<< HEAD
  deriving (PDataFields) via (DerivePDataFields PStakingCredential)
=======

instance PIsDataRepr PStakingCredential where
  type
    PIsDataReprRepr PStakingCredential =
      '[ '["_0" ':= PCredential]
       , '[ "_0" ':= PInteger
          , "_1" ':= PInteger
          , "_2" ':= PInteger
          ]
       ]
  pmatchRepr dat f =
    pmatchDataRepr dat $
      DRHCons (f . PStakingHash) $
        DRHCons (f . PStakingPtr) DRHNil
>>>>>>> da64504c

newtype PAddress (s :: S)
  = PAddress
      ( Term
          s
          ( PDataRecord
              '[ "credential" ':= PCredential
               , "stakingCredential" ':= (PMaybe PStakingCredential)
               ]
          )
      )
  deriving stock (GHC.Generic)
  deriving anyclass (Generic)
  deriving anyclass (PIsDataRepr)
  deriving
    (PMatch, PIsData, PDataFields)
    via PIsDataReprInstances PAddress
<<<<<<< HEAD
  deriving (PDataFields) via (DerivePDataFields PAddress)
=======

instance PIsDataRepr PAddress where
  type
    PIsDataReprRepr PAddress =
      '[ '[ "credential" ':= PCredential
          , "stakingCredential" ':= (PMaybe PStakingCredential)
          ]
       ]

  pmatchRepr dat f =
    pmatchDataRepr dat $
      DRHCons (f . PAddress) DRHNil
>>>>>>> da64504c

---------- Tx

newtype PTxId (s :: S)
  = PTxId (Term s (PDataRecord '["_0" ':= PByteString]))
<<<<<<< HEAD
  deriving stock (GHC.Generic)
  deriving anyclass (Generic)
  deriving anyclass (PIsDataRepr)
=======
>>>>>>> da64504c
  deriving
    (PMatch, PIsData, PDataFields)
    via PIsDataReprInstances PTxId
<<<<<<< HEAD
  deriving (PDataFields) via (DerivePDataFields PTxId)
=======

instance PIsDataRepr PTxId where
  type PIsDataReprRepr PTxId = '[ '["_0" ':= PByteString]]

  pmatchRepr dat f =
    pmatchDataRepr dat $
      DRHCons (f . PTxId) DRHNil
>>>>>>> da64504c

newtype PTxOutRef (s :: S)
  = PTxOutRef
      ( Term
          s
          ( PDataRecord
              '[ "id" ':= PTxId
               , "idx" ':= PInteger
               ]
          )
      )
<<<<<<< HEAD
  deriving stock (GHC.Generic)
  deriving anyclass (Generic)
  deriving anyclass (PIsDataRepr)
=======
>>>>>>> da64504c
  deriving
    (PMatch, PIsData, PDataFields)
    via PIsDataReprInstances PTxOutRef
<<<<<<< HEAD
  deriving (PDataFields) via (DerivePDataFields PTxOutRef)
=======

instance PIsDataRepr PTxOutRef where
  type
    PIsDataReprRepr PTxOutRef =
      '[ '[ "id" ':= PTxId
          , "idx" ':= PInteger
          ]
       ]

  pmatchRepr dat f =
    pmatchDataRepr dat $
      DRHCons (f . PTxOutRef) DRHNil
>>>>>>> da64504c

newtype PTxInInfo (s :: S)
  = PTxInInfo
      ( Term
          s
          ( PDataRecord
              '[ "outRef" ':= PTxOutRef
               , "resolved" ':= PTxOut
               ]
          )
      )
<<<<<<< HEAD
  deriving stock (GHC.Generic)
  deriving anyclass (Generic)
  deriving anyclass (PIsDataRepr)
=======
>>>>>>> da64504c
  deriving
    (PMatch, PIsData, PDataFields)
    via PIsDataReprInstances PTxInInfo
<<<<<<< HEAD
  deriving (PDataFields) via (DerivePDataFields PTxInInfo)
=======

instance PIsDataRepr PTxInInfo where
  type
    PIsDataReprRepr PTxInInfo =
      '[ '[ "outRef" ':= PTxOutRef
          , "resolved" ':= PTxOut
          ]
       ]

  pmatchRepr dat f =
    pmatchDataRepr dat $
      DRHCons (f . PTxInInfo) DRHNil
>>>>>>> da64504c

newtype PTxOut (s :: S)
  = PTxOut
      ( Term
          s
          ( PDataRecord
              '[ "address" ':= PAddress
               , "value" ':= PValue
               , "datumHash" ':= PMaybe PDatumHash
               ]
          )
      )
  deriving stock (GHC.Generic)
  deriving anyclass (Generic)
  deriving anyclass (PIsDataRepr)
  deriving
    (PMatch, PIsData, PDataFields)
    via (PIsDataReprInstances PTxOut)
<<<<<<< HEAD
  deriving (PDataFields) via (DerivePDataFields PTxOut)
=======

instance PIsDataRepr PTxOut where
  type
    PIsDataReprRepr PTxOut =
      '[ '[ "address" ':= PAddress
          , "value" ':= PValue
          , "datumHash" ':= PMaybe PDatumHash
          ]
       ]

  pmatchRepr dat f =
    pmatchDataRepr dat $
      DRHCons (f . PTxOut) DRHNil
>>>>>>> da64504c

data PDCert (s :: S)
  = PDCertDelegRegKey (Term s (PDataRecord '["_0" ':= PStakingCredential]))
  | PDCertDelegDeRegKey (Term s (PDataRecord '["_0" ':= PStakingCredential]))
  | PDCertDelegDelegate
      ( Term
          s
          ( PDataRecord
              '[ "_0" ':= PStakingCredential
               , "_1" ':= PPubKeyHash
               ]
          )
      )
  | PDCertPoolRegister (Term s (PDataRecord '["_0" ':= PPubKeyHash, "_1" ':= PPubKeyHash]))
  | PDCertPoolRetire (Term s (PDataRecord '["_0" ':= PPubKeyHash, "_1" ':= PInteger]))
  | PDCertGenesis (Term s (PDataRecord '[]))
  | PDCertMir (Term s (PDataRecord '[]))
<<<<<<< HEAD
  deriving stock (GHC.Generic)
  deriving anyclass (Generic)
  deriving anyclass (PIsDataRepr)
=======
>>>>>>> da64504c
  deriving
    (PMatch, PIsData, PDataFields)
    via (PIsDataReprInstances PDCert)

<<<<<<< HEAD
=======
instance PIsDataRepr PDCert where
  type
    PIsDataReprRepr PDCert =
      '[ '["_0" ':= PStakingCredential]
       , '["_0" ':= PStakingCredential]
       , '[ "_0" ':= PStakingCredential
          , "_1" ':= PPubKeyHash
          ]
       , '[ "_0" ':= PPubKeyHash
          , "_1" ':= PPubKeyHash
          ]
       , '[ "_0" ':= PPubKeyHash
          , "_1" ':= PInteger
          ]
       , '[]
       , '[]
       ]

  pmatchRepr dat f =
    pmatchDataRepr dat $
      DRHCons (f . PDCertDelegRegKey) $
        DRHCons (f . PDCertDelegDeRegKey) $
          DRHCons (f . PDCertDelegDelegate) $
            DRHCons (f . PDCertPoolRegister) $
              DRHCons (f . PDCertPoolRetire) $
                DRHCons (f . PDCertGenesis) $
                  DRHCons (f . PDCertMir) DRHNil

>>>>>>> da64504c
---------- AssocMap

newtype PMap (k :: PType) (v :: PType) (s :: S) = PMap (Term s (PBuiltinMap k v))
  deriving (PlutusType, PIsData) via (DerivePNewtype (PMap k v) (PBuiltinMap k v))

instance
  ( Plutus.ToData (PLifted v)
  , Plutus.ToData (PLifted k)
  , Plutus.FromData (PLifted v)
  , Plutus.FromData (PLifted k)
  , PLift k
  , PLift v
  ) =>
  PUnsafeLiftDecl (PMap k v)
  where
  type PLifted (PMap k v) = PlutusMap.Map (PLifted k) (PLifted v)

instance
  ( PLifted (PConstanted k) ~ k
  , Plutus.ToData v
  , Plutus.FromData v
  , Plutus.ToData k
  , Plutus.FromData k
  , PConstant k
  , PLifted (PConstanted v) ~ v
  , Plutus.FromData v
  , Plutus.ToData v
  , PConstant v
  ) =>
  PConstant (PlutusMap.Map k v)
  where
  type PConstantRepr (PlutusMap.Map k v) = [(Plutus.Data, Plutus.Data)]
  type PConstanted (PlutusMap.Map k v) = PMap (PConstanted k) (PConstanted v)
  pconstantToRepr m = (\(x, y) -> (Plutus.toData x, Plutus.toData y)) <$> PlutusMap.toList m
  pconstantFromRepr m = fmap PlutusMap.fromList $
    flip traverse m $ \(x, y) -> do
      x' <- Plutus.fromData x
      y' <- Plutus.fromData y
      Just (x', y')

---------- Others

data PMaybe a (s :: S)
  = PNothing (Term s (PDataRecord '[]))
  | PJust (Term s (PDataRecord '["_0" ':= a]))
<<<<<<< HEAD
  deriving stock (GHC.Generic)
  deriving anyclass (Generic)
  deriving anyclass (PIsDataRepr)
  deriving
    (PMatch, PIsData)
    via PIsDataReprInstances
          (PMaybe a)
  deriving (PDataFields) via (DerivePDataFields (PMaybe a))
=======
  deriving
    (PMatch, PIsData, PDataFields)
    via PIsDataReprInstances (PMaybe a)

instance PIsDataRepr (PMaybe a) where
  type PIsDataReprRepr (PMaybe a) = '[ '[], '["_0" ':= a]]

  pmatchRepr dat f =
    pmatchDataRepr dat $
      DRHCons (f . PNothing) $
        DRHCons (f . PJust) DRHNil
>>>>>>> da64504c

data PEither a b (s :: S)
  = PLeft (Term s (PDataRecord '["_0" ':= a]))
  | PRight (Term s (PDataRecord '["_0" ':= b]))
<<<<<<< HEAD
  deriving stock (GHC.Generic)
  deriving anyclass (Generic)
  deriving anyclass (PIsDataRepr)
  deriving
    ( PMatch
    , PIsData
    )
    via PIsDataReprInstances
          (PEither a b)
  deriving (PDataFields) via (DerivePDataFields (PEither a b))
=======
  deriving
    (PMatch, PIsData, PDataFields)
    via PIsDataReprInstances (PEither a b)

instance PIsDataRepr (PEither a b) where
  type
    PIsDataReprRepr (PEither a b) =
      '[ '["_0" ':= a], '["_0" ':= b]]

  pmatchRepr dat f =
    pmatchDataRepr dat $
      DRHCons (f . PLeft) $
        DRHCons (f . PRight) DRHNil
>>>>>>> da64504c
<|MERGE_RESOLUTION|>--- conflicted
+++ resolved
@@ -1,5 +1,5 @@
 {-# LANGUAGE UndecidableInstances #-}
-{-# OPTIONS_GHC -Wwarn=orphans #-}
+{-# OPTIONS_GHC -Wno-orphans #-}
 
 module Plutarch.Api.V1 (
   -- * V1 Specific types
@@ -66,23 +66,12 @@
 import Plutarch.ByteString (PByteString)
 import Plutarch.DataRepr (
   DerivePConstantViaData (DerivePConstantViaData),
-<<<<<<< HEAD
-  PDataRecord,
-  PIsDataRepr (..),
-  PIsDataReprInstances (PIsDataReprInstances),
-  PLabeled (..),
-=======
   PDataFields,
   PDataRecord,
   PIsDataRepr,
   PIsDataReprInstances (PIsDataReprInstances),
-  PIsDataReprRepr,
-  PLabeledType ((:=)),
-  pmatchDataRepr,
-  pmatchRepr,
->>>>>>> da64504c
+  PLabeledType (..),
  )
-import Plutarch.Field (DerivePDataFields (..), PDataFields (..))
 import Plutarch.Integer (PInteger, PIntegral)
 import Plutarch.Lift (
   DerivePConstantViaNewtype (DerivePConstantViaNewtype),
@@ -138,32 +127,10 @@
   deriving
     (PMatch, PIsData, PDataFields)
     via PIsDataReprInstances PTxInfo
-  deriving (PDataFields) via (DerivePDataFields PTxInfo)
 
 instance PUnsafeLiftDecl PTxInfo where type PLifted PTxInfo = Plutus.TxInfo
 deriving via (DerivePConstantViaData Plutus.TxInfo PTxInfo) instance (PConstant Plutus.TxInfo)
 
-<<<<<<< HEAD
-=======
-instance PIsDataRepr PTxInfo where
-  type
-    PIsDataReprRepr PTxInfo =
-      '[ '[ "inputs" ':= PBuiltinList (PAsData PTxInInfo)
-          , "outputs" ':= PBuiltinList (PAsData PTxOut)
-          , "fee" ':= PValue
-          , "mint" ':= PValue
-          , "dcert" ':= PBuiltinList (PAsData PDCert)
-          , "wdrl" ':= PBuiltinList (PAsData (PTuple PStakingCredential PInteger))
-          , "validRange" ':= PPOSIXTimeRange
-          , "signatories" ':= PBuiltinList (PAsData PPubKeyHash)
-          , "data" ':= PBuiltinList (PAsData (PTuple PDatumHash PDatum))
-          , "id" ':= PTxId
-          ]
-       ]
-  pmatchRepr dat f =
-    (pmatchDataRepr dat) ((DRHCons (f . PTxInfo)) $ DRHNil)
-
->>>>>>> da64504c
 newtype PScriptContext (s :: S)
   = PScriptContext
       ( Term
@@ -174,33 +141,16 @@
                ]
           )
       )
-<<<<<<< HEAD
-  deriving stock (GHC.Generic)
-  deriving anyclass (Generic)
-  deriving anyclass (PIsDataRepr)
-=======
->>>>>>> da64504c
+  deriving stock (GHC.Generic)
+  deriving anyclass (Generic)
+  deriving anyclass (PIsDataRepr)
   deriving
     (PMatch, PIsData, PDataFields)
     via PIsDataReprInstances PScriptContext
-  deriving (PDataFields) via (DerivePDataFields PScriptContext)
 
 instance PUnsafeLiftDecl PScriptContext where type PLifted PScriptContext = Plutus.ScriptContext
 deriving via (DerivePConstantViaData Plutus.ScriptContext PScriptContext) instance (PConstant Plutus.ScriptContext)
 
-<<<<<<< HEAD
-=======
-instance PIsDataRepr PScriptContext where
-  type
-    PIsDataReprRepr PScriptContext =
-      '[ '[ "txInfo" ':= PTxInfo
-          , "purpose" ':= PScriptPurpose
-          ]
-       ]
-  pmatchRepr dat f =
-    (pmatchDataRepr dat) ((DRHCons (f . PScriptContext)) $ DRHNil)
-
->>>>>>> da64504c
 -- General types, used by V1 and V2
 
 data PScriptPurpose (s :: S)
@@ -208,41 +158,16 @@
   | PSpending (Term s (PDataRecord '["_0" ':= PTxOutRef]))
   | PRewarding (Term s (PDataRecord '["_0" ':= PStakingCredential]))
   | PCertifying (Term s (PDataRecord '["_0" ':= PDCert]))
-<<<<<<< HEAD
-  deriving stock (GHC.Generic)
-  deriving anyclass (Generic)
-  deriving anyclass (PIsDataRepr)
-=======
->>>>>>> da64504c
+  deriving stock (GHC.Generic)
+  deriving anyclass (Generic)
+  deriving anyclass (PIsDataRepr)
   deriving
     (PMatch, PIsData, PDataFields)
     via (PIsDataReprInstances PScriptPurpose)
-  deriving (PDataFields) via (DerivePDataFields PScriptPurpose)
 
 instance PUnsafeLiftDecl PScriptPurpose where type PLifted PScriptPurpose = Plutus.ScriptPurpose
 deriving via (DerivePConstantViaData Plutus.ScriptPurpose PScriptPurpose) instance (PConstant Plutus.ScriptPurpose)
 
-<<<<<<< HEAD
-=======
-instance PIsDataRepr PScriptPurpose where
-  type
-    PIsDataReprRepr PScriptPurpose =
-      '[ '["_0" ':= PCurrencySymbol]
-       , '["_0" ':= PTxOutRef]
-       , '["_0" ':= PStakingCredential]
-       , '["_0" ':= PDCert]
-       ]
-
-  pmatchRepr dat f =
-    pmatchDataRepr dat $
-      DRHCons (f . PMinting) $
-        DRHCons (f . PSpending) $
-          DRHCons (f . PRewarding) $
-            DRHCons
-              (f . PCertifying)
-              DRHNil
-
->>>>>>> da64504c
 ---------- Scripts
 
 newtype PDatum (s :: S) = PDatum (Term s PData)
@@ -378,29 +303,8 @@
   deriving anyclass (Generic)
   deriving anyclass (PIsDataRepr)
   deriving
-<<<<<<< HEAD
-    ( PMatch
-    , PIsData
-    )
-    via PIsDataReprInstances
-          (PInterval a)
-  deriving (PDataFields) via (DerivePDataFields (PInterval a))
-=======
     (PMatch, PIsData, PDataFields)
     via PIsDataReprInstances (PInterval a)
-
-instance PIsDataRepr (PInterval a) where
-  type
-    PIsDataReprRepr (PInterval a) =
-      '[ '[ "from" ':= PLowerBound a
-          , "to" ':= PUpperBound a
-          ]
-       ]
-
-  pmatchRepr dat f =
-    pmatchDataRepr dat $
-      DRHCons (f . PInterval) DRHNil
->>>>>>> da64504c
 
 newtype PLowerBound a (s :: S)
   = PLowerBound
@@ -412,35 +316,12 @@
                ]
           )
       )
-<<<<<<< HEAD
-  deriving stock (GHC.Generic)
-  deriving anyclass (Generic)
-  deriving anyclass (PIsDataRepr)
-  deriving
-    ( PMatch
-    , PIsData
-    )
-    via ( PIsDataReprInstances
-            (PLowerBound a)
-        )
-  deriving (PDataFields) via (DerivePDataFields (PLowerBound a))
-=======
+  deriving stock (GHC.Generic)
+  deriving anyclass (Generic)
+  deriving anyclass (PIsDataRepr)
   deriving
     (PMatch, PIsData, PDataFields)
     via (PIsDataReprInstances (PLowerBound a))
-
-instance PIsDataRepr (PLowerBound a) where
-  type
-    PIsDataReprRepr (PLowerBound a) =
-      '[ '[ "_0" ':= PExtended a
-          , "_1" ':= PClosure
-          ]
-       ]
-
-  pmatchRepr dat f =
-    pmatchDataRepr dat $
-      DRHCons (f . PLowerBound) DRHNil
->>>>>>> da64504c
 
 newtype PUpperBound a (s :: S)
   = PUpperBound
@@ -452,99 +333,35 @@
                ]
           )
       )
-<<<<<<< HEAD
-  deriving stock (GHC.Generic)
-  deriving anyclass (Generic)
-  deriving anyclass (PIsDataRepr)
-  deriving
-    ( PMatch
-    , PIsData
-    )
-    via ( PIsDataReprInstances
-            (PUpperBound a)
-        )
-  deriving (PDataFields) via (DerivePDataFields (PUpperBound a))
-=======
+  deriving stock (GHC.Generic)
+  deriving anyclass (Generic)
+  deriving anyclass (PIsDataRepr)
   deriving
     (PMatch, PIsData, PDataFields)
     via (PIsDataReprInstances (PUpperBound a))
-
-instance PIsDataRepr (PUpperBound a) where
-  type
-    PIsDataReprRepr (PUpperBound a) =
-      '[ '[ "_0" ':= PExtended a
-          , "_1" ':= PClosure
-          ]
-       ]
-  pmatchRepr dat f =
-    pmatchDataRepr dat $
-      DRHCons (f . PUpperBound) DRHNil
->>>>>>> da64504c
 
 data PExtended a (s :: S)
   = PNegInf (Term s (PDataRecord '[]))
   | PFinite (Term s (PDataRecord '["_0" ':= a]))
   | PPosInf (Term s (PDataRecord '[]))
-<<<<<<< HEAD
-  deriving stock (GHC.Generic)
-  deriving anyclass (Generic)
-  deriving anyclass (PIsDataRepr)
-  deriving
-    ( PMatch
-    , PIsData
-    )
-    via ( PIsDataReprInstances
-            (PExtended a)
-        )
-  deriving (PDataFields) via (DerivePDataFields (PExtended a))
-=======
+  deriving stock (GHC.Generic)
+  deriving anyclass (Generic)
+  deriving anyclass (PIsDataRepr)
   deriving
     (PMatch, PIsData, PDataFields)
     via (PIsDataReprInstances (PExtended a))
-
-instance PIsDataRepr (PExtended a) where
-  type
-    PIsDataReprRepr (PExtended a) =
-      '[ '[], '["_0" ':= a], '[]]
-  pmatchRepr dat f =
-    pmatchDataRepr dat $
-      DRHCons (f . PNegInf) $
-        DRHCons (f . PFinite) $
-          DRHCons (f . PPosInf) DRHNil
->>>>>>> da64504c
 
 ---------- Tx/Address
 
 data PCredential (s :: S)
   = PPubKeyCredential (Term s (PDataRecord '["_0" ':= PPubKeyHash]))
   | PScriptCredential (Term s (PDataRecord '["_0" ':= PValidatorHash]))
-<<<<<<< HEAD
-  deriving stock (GHC.Generic)
-  deriving anyclass (Generic)
-  deriving anyclass (PIsDataRepr)
-=======
->>>>>>> da64504c
+  deriving stock (GHC.Generic)
+  deriving anyclass (Generic)
+  deriving anyclass (PIsDataRepr)
   deriving
     (PMatch, PIsData, PDataFields)
     via (PIsDataReprInstances PCredential)
-<<<<<<< HEAD
-  deriving (PDataFields) via (DerivePDataFields PCredential)
-=======
-
-instance PIsDataRepr PCredential where
-  type
-    PIsDataReprRepr PCredential =
-      '[ '["_0" ':= PPubKeyHash]
-       , '["_0" ':= PValidatorHash]
-       ]
-
-  pmatchRepr dat f =
-    pmatchDataRepr dat $
-      DRHCons (f . PPubKeyCredential) $
-        DRHCons
-          (f . PScriptCredential)
-          DRHNil
->>>>>>> da64504c
 
 data PStakingCredential (s :: S)
   = PStakingHash (Term s (PDataRecord '["_0" ':= PCredential]))
@@ -558,33 +375,12 @@
                ]
           )
       )
-<<<<<<< HEAD
-  deriving stock (GHC.Generic)
-  deriving anyclass (Generic)
-  deriving anyclass (PIsDataRepr)
-=======
->>>>>>> da64504c
+  deriving stock (GHC.Generic)
+  deriving anyclass (Generic)
+  deriving anyclass (PIsDataRepr)
   deriving
     (PMatch, PIsData, PDataFields)
     via PIsDataReprInstances PStakingCredential
-<<<<<<< HEAD
-  deriving (PDataFields) via (DerivePDataFields PStakingCredential)
-=======
-
-instance PIsDataRepr PStakingCredential where
-  type
-    PIsDataReprRepr PStakingCredential =
-      '[ '["_0" ':= PCredential]
-       , '[ "_0" ':= PInteger
-          , "_1" ':= PInteger
-          , "_2" ':= PInteger
-          ]
-       ]
-  pmatchRepr dat f =
-    pmatchDataRepr dat $
-      DRHCons (f . PStakingHash) $
-        DRHCons (f . PStakingPtr) DRHNil
->>>>>>> da64504c
 
 newtype PAddress (s :: S)
   = PAddress
@@ -602,47 +398,17 @@
   deriving
     (PMatch, PIsData, PDataFields)
     via PIsDataReprInstances PAddress
-<<<<<<< HEAD
-  deriving (PDataFields) via (DerivePDataFields PAddress)
-=======
-
-instance PIsDataRepr PAddress where
-  type
-    PIsDataReprRepr PAddress =
-      '[ '[ "credential" ':= PCredential
-          , "stakingCredential" ':= (PMaybe PStakingCredential)
-          ]
-       ]
-
-  pmatchRepr dat f =
-    pmatchDataRepr dat $
-      DRHCons (f . PAddress) DRHNil
->>>>>>> da64504c
 
 ---------- Tx
 
 newtype PTxId (s :: S)
   = PTxId (Term s (PDataRecord '["_0" ':= PByteString]))
-<<<<<<< HEAD
-  deriving stock (GHC.Generic)
-  deriving anyclass (Generic)
-  deriving anyclass (PIsDataRepr)
-=======
->>>>>>> da64504c
+  deriving stock (GHC.Generic)
+  deriving anyclass (Generic)
+  deriving anyclass (PIsDataRepr)
   deriving
     (PMatch, PIsData, PDataFields)
     via PIsDataReprInstances PTxId
-<<<<<<< HEAD
-  deriving (PDataFields) via (DerivePDataFields PTxId)
-=======
-
-instance PIsDataRepr PTxId where
-  type PIsDataReprRepr PTxId = '[ '["_0" ':= PByteString]]
-
-  pmatchRepr dat f =
-    pmatchDataRepr dat $
-      DRHCons (f . PTxId) DRHNil
->>>>>>> da64504c
 
 newtype PTxOutRef (s :: S)
   = PTxOutRef
@@ -654,31 +420,12 @@
                ]
           )
       )
-<<<<<<< HEAD
-  deriving stock (GHC.Generic)
-  deriving anyclass (Generic)
-  deriving anyclass (PIsDataRepr)
-=======
->>>>>>> da64504c
+  deriving stock (GHC.Generic)
+  deriving anyclass (Generic)
+  deriving anyclass (PIsDataRepr)
   deriving
     (PMatch, PIsData, PDataFields)
     via PIsDataReprInstances PTxOutRef
-<<<<<<< HEAD
-  deriving (PDataFields) via (DerivePDataFields PTxOutRef)
-=======
-
-instance PIsDataRepr PTxOutRef where
-  type
-    PIsDataReprRepr PTxOutRef =
-      '[ '[ "id" ':= PTxId
-          , "idx" ':= PInteger
-          ]
-       ]
-
-  pmatchRepr dat f =
-    pmatchDataRepr dat $
-      DRHCons (f . PTxOutRef) DRHNil
->>>>>>> da64504c
 
 newtype PTxInInfo (s :: S)
   = PTxInInfo
@@ -690,31 +437,12 @@
                ]
           )
       )
-<<<<<<< HEAD
-  deriving stock (GHC.Generic)
-  deriving anyclass (Generic)
-  deriving anyclass (PIsDataRepr)
-=======
->>>>>>> da64504c
+  deriving stock (GHC.Generic)
+  deriving anyclass (Generic)
+  deriving anyclass (PIsDataRepr)
   deriving
     (PMatch, PIsData, PDataFields)
     via PIsDataReprInstances PTxInInfo
-<<<<<<< HEAD
-  deriving (PDataFields) via (DerivePDataFields PTxInInfo)
-=======
-
-instance PIsDataRepr PTxInInfo where
-  type
-    PIsDataReprRepr PTxInInfo =
-      '[ '[ "outRef" ':= PTxOutRef
-          , "resolved" ':= PTxOut
-          ]
-       ]
-
-  pmatchRepr dat f =
-    pmatchDataRepr dat $
-      DRHCons (f . PTxInInfo) DRHNil
->>>>>>> da64504c
 
 newtype PTxOut (s :: S)
   = PTxOut
@@ -733,23 +461,6 @@
   deriving
     (PMatch, PIsData, PDataFields)
     via (PIsDataReprInstances PTxOut)
-<<<<<<< HEAD
-  deriving (PDataFields) via (DerivePDataFields PTxOut)
-=======
-
-instance PIsDataRepr PTxOut where
-  type
-    PIsDataReprRepr PTxOut =
-      '[ '[ "address" ':= PAddress
-          , "value" ':= PValue
-          , "datumHash" ':= PMaybe PDatumHash
-          ]
-       ]
-
-  pmatchRepr dat f =
-    pmatchDataRepr dat $
-      DRHCons (f . PTxOut) DRHNil
->>>>>>> da64504c
 
 data PDCert (s :: S)
   = PDCertDelegRegKey (Term s (PDataRecord '["_0" ':= PStakingCredential]))
@@ -767,47 +478,13 @@
   | PDCertPoolRetire (Term s (PDataRecord '["_0" ':= PPubKeyHash, "_1" ':= PInteger]))
   | PDCertGenesis (Term s (PDataRecord '[]))
   | PDCertMir (Term s (PDataRecord '[]))
-<<<<<<< HEAD
-  deriving stock (GHC.Generic)
-  deriving anyclass (Generic)
-  deriving anyclass (PIsDataRepr)
-=======
->>>>>>> da64504c
+  deriving stock (GHC.Generic)
+  deriving anyclass (Generic)
+  deriving anyclass (PIsDataRepr)
   deriving
     (PMatch, PIsData, PDataFields)
     via (PIsDataReprInstances PDCert)
 
-<<<<<<< HEAD
-=======
-instance PIsDataRepr PDCert where
-  type
-    PIsDataReprRepr PDCert =
-      '[ '["_0" ':= PStakingCredential]
-       , '["_0" ':= PStakingCredential]
-       , '[ "_0" ':= PStakingCredential
-          , "_1" ':= PPubKeyHash
-          ]
-       , '[ "_0" ':= PPubKeyHash
-          , "_1" ':= PPubKeyHash
-          ]
-       , '[ "_0" ':= PPubKeyHash
-          , "_1" ':= PInteger
-          ]
-       , '[]
-       , '[]
-       ]
-
-  pmatchRepr dat f =
-    pmatchDataRepr dat $
-      DRHCons (f . PDCertDelegRegKey) $
-        DRHCons (f . PDCertDelegDeRegKey) $
-          DRHCons (f . PDCertDelegDelegate) $
-            DRHCons (f . PDCertPoolRegister) $
-              DRHCons (f . PDCertPoolRetire) $
-                DRHCons (f . PDCertGenesis) $
-                  DRHCons (f . PDCertMir) DRHNil
-
->>>>>>> da64504c
 ---------- AssocMap
 
 newtype PMap (k :: PType) (v :: PType) (s :: S) = PMap (Term s (PBuiltinMap k v))
@@ -853,55 +530,19 @@
 data PMaybe a (s :: S)
   = PNothing (Term s (PDataRecord '[]))
   | PJust (Term s (PDataRecord '["_0" ':= a]))
-<<<<<<< HEAD
-  deriving stock (GHC.Generic)
-  deriving anyclass (Generic)
-  deriving anyclass (PIsDataRepr)
-  deriving
-    (PMatch, PIsData)
-    via PIsDataReprInstances
-          (PMaybe a)
-  deriving (PDataFields) via (DerivePDataFields (PMaybe a))
-=======
+  deriving stock (GHC.Generic)
+  deriving anyclass (Generic)
+  deriving anyclass (PIsDataRepr)
   deriving
     (PMatch, PIsData, PDataFields)
     via PIsDataReprInstances (PMaybe a)
-
-instance PIsDataRepr (PMaybe a) where
-  type PIsDataReprRepr (PMaybe a) = '[ '[], '["_0" ':= a]]
-
-  pmatchRepr dat f =
-    pmatchDataRepr dat $
-      DRHCons (f . PNothing) $
-        DRHCons (f . PJust) DRHNil
->>>>>>> da64504c
 
 data PEither a b (s :: S)
   = PLeft (Term s (PDataRecord '["_0" ':= a]))
   | PRight (Term s (PDataRecord '["_0" ':= b]))
-<<<<<<< HEAD
-  deriving stock (GHC.Generic)
-  deriving anyclass (Generic)
-  deriving anyclass (PIsDataRepr)
-  deriving
-    ( PMatch
-    , PIsData
-    )
-    via PIsDataReprInstances
-          (PEither a b)
-  deriving (PDataFields) via (DerivePDataFields (PEither a b))
-=======
-  deriving
-    (PMatch, PIsData, PDataFields)
-    via PIsDataReprInstances (PEither a b)
-
-instance PIsDataRepr (PEither a b) where
-  type
-    PIsDataReprRepr (PEither a b) =
-      '[ '["_0" ':= a], '["_0" ':= b]]
-
-  pmatchRepr dat f =
-    pmatchDataRepr dat $
-      DRHCons (f . PLeft) $
-        DRHCons (f . PRight) DRHNil
->>>>>>> da64504c
+  deriving stock (GHC.Generic)
+  deriving anyclass (Generic)
+  deriving anyclass (PIsDataRepr)
+  deriving
+    (PMatch, PIsData, PDataFields)
+    via PIsDataReprInstances (PEither a b)