--- conflicted
+++ resolved
@@ -118,15 +118,12 @@
     Plutarch.PlutusTypeSpec
     Plutarch.RationalSpec
     Plutarch.RecursionSpec
+    Plutarch.ScriptsSpec
     Plutarch.StringSpec
     Plutarch.Test
     Plutarch.TraceSpec
     Plutarch.UnitSpec
-<<<<<<< HEAD
-    Plutarch.ScriptsSpec
-=======
     Spec
->>>>>>> 44c12cdb
 
   if flag(development)
     cpp-options: -DDevelopment
