--- conflicted
+++ resolved
@@ -17,6 +17,8 @@
   inputs.flat.flake = false;
   inputs.Win32-network.url = "github:input-output-hk/Win32-network?rev=3825d3abf75f83f406c1f7161883c438dac7277d";
   inputs.Win32-network.flake = false;
+  inputs.Shrinker.url = "github:Plutonomicon/Shrinker";
+  inputs.flake = false;
 
   outputs = inputs@{ self, nixpkgs, haskell-nix, plutus, flake-compat-ci, ... }:
     let
@@ -82,6 +84,10 @@
                 "stubs/plutus-ghc-stub"
               ];
             }
+            {
+              src = inputs.Shrinker;
+              subdirs = [ "." "testing" ];
+            }
           ];
           modules = [{
             packages = {
@@ -110,25 +116,6 @@
               ps.shrinker-testing
             ];
           };
-<<<<<<< HEAD
-          sha256map = {
-            "https://github.com/input-output-hk/plutus.git"."8cf171e0334dd14e5654da8230fa5ba3be660b32"
-              = "OqnUr98x+n7wYSPWCUQmuaCC2LgthPVOmJ8LASRPN+U=";
-            "https://github.com/Quid2/flat.git"."ee59880f47ab835dbd73bea0847dab7869fc20d8"
-              = "lRFND+ZnZvAph6ZYkr9wl9VAx41pb3uSFP8Wc7idP9M=";
-            "https://github.com/input-output-hk/cardano-crypto.git"."07397f0e50da97eaa0575d93bee7ac4b2b2576ec"
-              = "oxIOVlgm07FAEmgGRF1C2me9TXqVxQulEOcJ22zpTRs=";
-            "https://github.com/input-output-hk/cardano-base"."78b3928391b558fb1750228f63301ec371f13528"
-              = "pBUTTcenaSLMovHKGsaddJ7Jh3okRTrtu5W7Rdu6RM4=";
-            "https://github.com/input-output-hk/cardano-prelude"."fd773f7a58412131512b9f694ab95653ac430852"
-              = "BtbT5UxOAADvQD4qTPNrGfnjQNgbYNO4EAJwH2ZsTQo=";
-            "https://github.com/input-output-hk/Win32-network"."3825d3abf75f83f406c1f7161883c438dac7277d"
-              = "Hesb5GXSx0IwKSIi42ofisVELcQNX6lwHcoZcbaDiqc=";
-            "https://github.com/Plutonomicon/Shrinker"."708e6ea0f4b0f182b2856c4bc63a295b7f591e2c"
-              = "nouBxHiHYoBHeE6pvA0zgffqBd44oPiwp+lG8KSwBaA=";
-          };
-=======
->>>>>>> 4685844d
         };
 
         formatCheckFor = system:
