{-# LANGUAGE AllowAmbiguousTypes #-}
{-# LANGUAGE FunctionalDependencies #-}
<<<<<<< HEAD
{-# LANGUAGE QuantifiedConstraints #-}
=======
{-# LANGUAGE RoleAnnotations #-}
>>>>>>> 2441fff1
{-# LANGUAGE UndecidableInstances #-}
{-# OPTIONS_GHC -Wno-orphans #-}

-- This should have been called Plutarch.Data...
module Plutarch.Builtin (
  PData (..),
  pfstBuiltin,
  psndBuiltin,
  pasConstr,
  pasMap,
  pasList,
  pasInt,
  pasByteStr,
  PBuiltinPair,
  PBuiltinList (..),
  pdataLiteral,
  PIsData (..),
  PAsData,
  pforgetData,
  ppairDataBuiltin,
  type PBuiltinMap,
) where

import Data.Coerce (Coercible, coerce)
import Plutarch (PlutusType (..), punsafeBuiltin, punsafeCoerce)
import Plutarch.Bool (PBool (..), PEq, pif', (#==))
import Plutarch.ByteString (PByteString)
import Plutarch.Integer (PInteger)
import Plutarch.Lift (
  DerivePConstantViaCoercible (DerivePConstantViaCoercible),
  PConstant,
  PConstantRepr,
  PConstanted,
  PLift,
  PLifted,
  PUnsafeLiftDecl,
  pconstant,
  pconstantFromRepr,
  pconstantToRepr,
 )
import Plutarch.List (PListLike (..), plistEquals)
import Plutarch.Prelude
import qualified PlutusCore as PLC
import PlutusTx (Data)

-- | Plutus 'BuiltinPair'
data PBuiltinPair (a :: PType) (b :: PType) (s :: S)

instance (PLift a, PLift b) => PUnsafeLiftDecl (PBuiltinPair a b) where
  type PLifted (PBuiltinPair a b) = (PLifted a, PLifted b)

-- FIXME: figure out good way of deriving this
instance (PConstant a, PConstant b) => PConstant (a, b) where
  type PConstantRepr (a, b) = (PConstantRepr a, PConstantRepr b)
  type PConstanted (a, b) = PBuiltinPair (PConstanted a) (PConstanted b)
  pconstantToRepr (x, y) = (pconstantToRepr x, pconstantToRepr y)
  pconstantFromRepr (x, y) = do
    x' <- pconstantFromRepr @a x
    y' <- pconstantFromRepr @b y
    Just (x', y')

pfstBuiltin :: Term s (PBuiltinPair a b :--> a)
pfstBuiltin = phoistAcyclic $ pforce . pforce . punsafeBuiltin $ PLC.FstPair

psndBuiltin :: Term s (PBuiltinPair a b :--> b)
psndBuiltin = phoistAcyclic $ pforce . pforce . punsafeBuiltin $ PLC.SndPair

{- | Construct a builtin pair of 'PData' elements.

Uses 'PAsData' to preserve more information about the underlying 'PData'.
-}
ppairDataBuiltin :: Term s (PAsData a :--> PAsData b :--> PBuiltinPair (PAsData a) (PAsData b))
ppairDataBuiltin = punsafeBuiltin PLC.MkPairData

-- | Plutus 'BuiltinList'
data PBuiltinList (a :: PType) (s :: S)
  = PCons (Term s a) (Term s (PBuiltinList a))
  | PNil

pheadBuiltin :: Term s (PBuiltinList a :--> a)
pheadBuiltin = phoistAcyclic $ pforce $ punsafeBuiltin PLC.HeadList

ptailBuiltin :: Term s (PBuiltinList a :--> PBuiltinList a)
ptailBuiltin = phoistAcyclic $ pforce $ punsafeBuiltin PLC.TailList

pchooseListBuiltin :: Term s (PBuiltinList a :--> b :--> b :--> b)
pchooseListBuiltin = phoistAcyclic $ pforce $ pforce $ punsafeBuiltin PLC.ChooseList

pnullBuiltin :: Term s (PBuiltinList a :--> PBool)
pnullBuiltin = phoistAcyclic $ pforce $ punsafeBuiltin PLC.NullList

pconsBuiltin :: Term s (a :--> PBuiltinList a :--> PBuiltinList a)
pconsBuiltin = phoistAcyclic $ pforce $ punsafeBuiltin PLC.MkCons

instance PConstant a => PConstant [a] where
  type PConstantRepr [a] = [PConstantRepr a]
  type PConstanted [a] = PBuiltinList (PConstanted a)
  pconstantToRepr x = pconstantToRepr <$> x
  pconstantFromRepr x = traverse (pconstantFromRepr @a) x

instance PUnsafeLiftDecl a => PUnsafeLiftDecl (PBuiltinList a) where
  type PLifted (PBuiltinList a) = [PLifted a]

instance PLift a => PlutusType (PBuiltinList a) where
  type PInner (PBuiltinList a) _ = PBuiltinList a
  pcon' (PCons x xs) = pconsBuiltin # x # xs
  pcon' PNil = pconstant []
  pmatch' xs f =
    pforce $
      pchooseListBuiltin
        # xs
        # pdelay (f PNil)
        # pdelay (f (PCons (pheadBuiltin # xs) (ptailBuiltin # xs)))

instance PListLike PBuiltinList where
  type PElemConstraint PBuiltinList a = PLift a

  pelimList match_cons match_nil ls = pmatch ls $ \case
    PCons x xs -> match_cons x xs
    PNil -> match_nil
  pcons = plam $ \x xs -> pcon (PCons x xs)
  pnil = pcon PNil
  phead = pheadBuiltin
  ptail = ptailBuiltin
  pnull = pnullBuiltin

instance (PLift a, PEq a) => PEq (PBuiltinList a) where
  (#==) xs ys = plistEquals # xs # ys

data PData s
  = PDataConstr (Term s (PBuiltinPair PInteger (PBuiltinList PData)))
  | PDataMap (Term s (PBuiltinList (PBuiltinPair PData PData)))
  | PDataList (Term s (PBuiltinList PData))
  | PDataInteger (Term s PInteger)
  | PDataByteString (Term s PByteString)

instance PUnsafeLiftDecl PData where type PLifted PData = Data
deriving via (DerivePConstantViaCoercible Data PData Data) instance (PConstant Data)

instance PEq PData where
  x #== y = punsafeBuiltin PLC.EqualsData # x # y

{- |
  Map type used for Plutus `Data`'s Map constructor.

  Note that the Plutus API doesn't use this most of the time,
  instead encoding as a List of Tuple constructors.

  Not to be confused with `PlutusTx.AssocMap.Map` / `PMap`
-}
type PBuiltinMap a b = (PBuiltinList (PBuiltinPair (PAsData a) (PAsData b)))

pasConstr :: Term s (PData :--> PBuiltinPair PInteger (PBuiltinList PData))
pasConstr = punsafeBuiltin PLC.UnConstrData

pasMap :: Term s (PData :--> PBuiltinList (PBuiltinPair PData PData))
pasMap = punsafeBuiltin PLC.UnMapData

pasList :: Term s (PData :--> PBuiltinList PData)
pasList = punsafeBuiltin PLC.UnListData

pasInt :: Term s (PData :--> PInteger)
pasInt = punsafeBuiltin PLC.UnIData

pasByteStr :: Term s (PData :--> PByteString)
pasByteStr = punsafeBuiltin PLC.UnBData

{-# DEPRECATED pdataLiteral "Use `pconstant` instead." #-}
pdataLiteral :: Data -> Term s PData
pdataLiteral = pconstant

type role PAsData representational phantom
data PAsData (a :: PType) (s :: S)

data PAsDataLifted (a :: PType)

instance PConstant (PAsDataLifted a) where
  type PConstantRepr (PAsDataLifted a) = Data
  type PConstanted (PAsDataLifted a) = PAsData a
  pconstantToRepr = \case {}
  pconstantFromRepr _ = Nothing

instance PUnsafeLiftDecl (PAsData a) where type PLifted (PAsData a) = PAsDataLifted a

pforgetData :: Term s (PAsData a) -> Term s PData
pforgetData = punsafeCoerce

class PIsData a where
  pfromData :: Term s (PAsData a) -> Term s a
  pdata :: Term s a -> Term s (PAsData a)

instance PIsData PData where
  pfromData = punsafeCoerce
  pdata = punsafeCoerce

instance PIsData a => PIsData (PBuiltinList (PAsData a)) where
  pfromData x = punsafeCoerce $ pasList # pforgetData x
  pdata x = punsafeBuiltin PLC.ListData # x

instance
  ( PIsData k
  , PIsData v
  ) =>
  PIsData (PBuiltinMap k v)
  where
  pfromData x = punsafeCoerce $ pasMap # pforgetData x
  pdata x = punsafeBuiltin PLC.MapData # x

instance PIsData PInteger where
  pfromData x = pasInt # pforgetData x
  pdata x = punsafeBuiltin PLC.IData # x

instance PIsData PByteString where
  pfromData x = pasByteStr # pforgetData x
  pdata x = punsafeBuiltin PLC.BData # x

{- |
  Instance for PBool following the Plutus IsData repr
  given by @makeIsDataIndexed ''Bool [('False,0),('True,1)]@,
  which is used in 'TxInfo' via 'Closure'.
-}
instance PIsData PBool where
  pfromData x =
    (phoistAcyclic $ plam toBool) # pforgetData x
    where
      toBool :: Term s PData -> Term s PBool
      toBool d = pfstBuiltin # (pasConstr # d) #== 1

  pdata x =
    (phoistAcyclic $ plam toData) # x
    where
      toData :: Term s PBool -> Term s (PAsData PBool)
      toData b =
        punsafeBuiltin PLC.ConstrData
          # (pif' # b # 1 # (0 :: Term s PInteger))
          # nil

      nil :: Term s (PBuiltinList PData)
      nil = pnil

instance PIsData (PBuiltinPair PInteger (PBuiltinList PData)) where
  pfromData x = pasConstr # pforgetData x
  pdata x' = plet x' $ \x -> punsafeBuiltin PLC.ConstrData # (pfstBuiltin # x) #$ psndBuiltin # x

instance PEq (PAsData a) where
  x #== y = punsafeBuiltin PLC.EqualsData # x # y

instance (forall (s :: S). Coercible (a s) (Term s b), PIsData b) => PIsData (DerivePNewtype a b) where
  pfromData x = pcon . DerivePNewtype $ ptypeOuter target
    where
      target :: Term _ b
      target = pfromData $ pinnerData x
  pdata x = pouterData . pdata $ pto x

pinnerData :: Term s (PAsData a) -> Term s (PAsData (PInner a b))
pinnerData = punsafeCoerce

pouterData :: Term s (PAsData (PInner a b)) -> Term s (PAsData a)
pouterData = punsafeCoerce

ptypeOuter :: forall (x :: PType) y s. Coercible (x s) (Term s y) => Term s y -> x s
ptypeOuter = coerce<|MERGE_RESOLUTION|>--- conflicted
+++ resolved
@@ -1,10 +1,7 @@
 {-# LANGUAGE AllowAmbiguousTypes #-}
 {-# LANGUAGE FunctionalDependencies #-}
-<<<<<<< HEAD
 {-# LANGUAGE QuantifiedConstraints #-}
-=======
 {-# LANGUAGE RoleAnnotations #-}
->>>>>>> 2441fff1
 {-# LANGUAGE UndecidableInstances #-}
 {-# OPTIONS_GHC -Wno-orphans #-}
 
