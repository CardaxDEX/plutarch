--- conflicted
+++ resolved
@@ -5,21 +5,12 @@
 import Test.Tasty
 import Test.Tasty.HUnit
 
-<<<<<<< HEAD
-import Control.Monad.Free (Free,iterM,liftF)
-import Control.Exception (SomeException, try)
-import qualified Data.Aeson as Aeson
-import qualified Data.ByteString as BS
-import Data.Maybe (fromJust)
-import Plutarch (ClosedTerm, POpaque, compile, compileAndShrink, popaque, printScript, printTerm, punsafeBuiltin, punsafeCoerce, punsafeConstant)
-=======
 import qualified Data.Aeson as Aeson
 import qualified Data.ByteString as BS
 import Data.Maybe (fromJust)
 import qualified Examples.List as List
 import Examples.Tracing (traceTests)
 import Plutarch (POpaque, pconstant, plift', popaque, printTerm, punsafeBuiltin)
->>>>>>> 4685844d
 import Plutarch.Bool (PBool (PFalse, PTrue), pif, pnot, (#&&), (#<), (#<=), (#==), (#||))
 import Plutarch.Builtin (PBuiltinList (..), PBuiltinPair, PData, pdata)
 import Plutarch.ByteString (PByteString, pconsBS, phexByteStr, pindexBS, plengthBS, psliceBS)
@@ -34,15 +25,10 @@
 import Plutus.V2.Ledger.Contexts (ScriptPurpose (Minting))
 import qualified PlutusCore as PLC
 import qualified PlutusTx
-<<<<<<< HEAD
-import PlutusTx.IsData.Class (toData)
-import Shrink.Testing.Tactics (Similar((~=)))
-=======
 
 import qualified Examples.PlutusType as PlutusType
 import qualified Examples.Recursion as Recursion
 import Utils
->>>>>>> 4685844d
 
 main :: IO ()
 main = defaultMain tests
@@ -75,78 +61,6 @@
 uglyDouble :: Term s (PInteger :--> PInteger)
 uglyDouble = plam $ \n -> plet n $ \n1 -> plet n1 $ \n2 -> n2 + n2
 
-<<<<<<< HEAD
-evalBy :: HasCallStack => (ClosedTerm a -> Scripts.Script) -> ClosedTerm a -> IO Scripts.Script
-evalBy compiler x = case evaluateScript $ compiler x of
-  Left e -> assertFailure $ "Script evaluation failed: " <> show e
-  Right (_, _, x') -> pure x'
-
-eval :: HasCallStack => ClosedTerm a -> IO Scripts.Script
-eval = evalBy compile
-
-shrinkEval :: HasCallStack => ClosedTerm a -> IO Scripts.Script
-shrinkEval = evalBy compileAndShrink
-
-pEqual :: HasCallStack => ClosedTerm a -> ClosedTerm b -> Assertion
-pEqual x y = do
-  x' <- eval x
-  y' <- eval y
-  printScript x' @?= printScript y'
-
-shrinkEqual :: HasCallStack => ClosedTerm a -> ClosedTerm b -> Assertion
-shrinkEqual x y = do
-  x' <- eval x
-  y' <- eval y
-  xs <- shrinkEval x
-  ys <- shrinkEval y
-  printScript x' @?= printScript xs
-  printScript y' @?= printScript ys
-  printScript xs @?= printScript ys
-
-equal' :: HasCallStack => ClosedTerm a -> String -> Assertion
-equal' x y = do
-  x' <- eval x
-  printScript x' @?= y
-
-shrinkDoesntBreak :: HasCallStack => ClosedTerm a -> Assertion
-shrinkDoesntBreak x = case (evaluateScript $ compile x,evaluateScript $ compileAndShrink x) of
-                        (Left _,Left _) -> mempty
-                        (Right (_,_,x'),Right (_,_,xs')) -> assertBool ("shrink broke: " ++ printScript (compile x)) $ x' ~= xs' 
-                        _ -> assertFailure $ "shrink changed rather script fails"
-
-failsBy :: HasCallStack => (ClosedTerm a -> Scripts.Script) -> ClosedTerm a -> Assertion
-failsBy compiler x = case evaluateScript $ compiler x of
-    Left (Scripts.EvaluationError _ _) -> mempty
-    Left (Scripts.EvaluationException _ _) -> mempty
-    Left e -> assertFailure $ "Script is malformed: " <> show e
-    Right (_, _, s) -> assertFailure $ "Script didn't err: " <> printScript s
-
-pFails :: HasCallStack => ClosedTerm a -> Assertion
-pFails = failsBy compile
-
-shrinkFails :: HasCallStack => ClosedTerm a -> Assertion
-shrinkFails = failsBy compileAndShrink
-
-expect :: HasCallStack => ClosedTerm PBool -> Assertion
-expect = pEqual (pcon PTrue :: Term s PBool)
-
-shrinkExpect :: HasCallStack => ClosedTerm PBool -> Assertion
-shrinkExpect = shrinkEqual (pcon PTrue :: Term s PBool)
-
-throwsBy :: (ClosedTerm a -> Scripts.Script) -> ClosedTerm a -> Assertion
-throwsBy compiler x =
-  try @SomeException (putStrLn $ printScript $ compiler x) >>= \case
-    Right _ -> assertFailure "Supposed to throw"
-    Left _ -> pure ()
-
-pThrows :: ClosedTerm a -> Assertion
-pThrows = throwsBy compile
-
-shrinkThrows :: ClosedTerm a -> Assertion
-shrinkThrows = throwsBy compileAndShrink
-
-=======
->>>>>>> 4685844d
 -- FIXME: Make the below impossible using run-time checks.
 -- loop :: Term (PInteger :--> PInteger)
 -- loop = plam $ \x -> loop # x
@@ -160,203 +74,13 @@
     "unit tests"
     [ plutarchTests
     , uplcTests
-<<<<<<< HEAD
-    , shrinkerTests
-=======
     , PlutusType.tests
     , Recursion.tests
     , List.tests
->>>>>>> 4685844d
     ]
-
-data UnitTest = UnitTest TestName (TestStructM ())
-
-data TestStruct where
-  PrintsTo :: ClosedTerm a ->  String ->  TestStruct
-  Equal :: ClosedTerm a -> ClosedTerm a -> TestStruct
-  IsTrue :: ClosedTerm PBool -> TestStruct
-  Fails :: ClosedTerm a -> TestStruct
-  Throws :: ClosedTerm a -> TestStruct
-
-type TestStructF = (,) TestStruct
-type TestStructM = Free TestStructF
-
-printsTo :: ClosedTerm a ->  String -> TestStructM ()
-printsTo t s = liftF (PrintsTo t s,())
-
-equal :: ClosedTerm a -> ClosedTerm a -> TestStructM ()
-equal l r = liftF (Equal l r,())
-
-isTrue :: ClosedTerm PBool -> TestStructM ()
-isTrue t = liftF (IsTrue t,())
-
-fails :: ClosedTerm a -> TestStructM ()
-fails t = liftF (Fails t,())
-
-throws :: ClosedTerm a -> TestStructM ()
-throws t = liftF (Throws t,())
-
-interpWith :: (TestStruct -> Assertion) -> TestStructM () -> Assertion
-interpWith interpreter = iterM (\(testStruct,r) -> interpreter testStruct >> r )
-
-plutarchInterp :: TestStruct -> Assertion
-plutarchInterp = \case
-  PrintsTo term str -> printTerm term @?= str
-  Equal l r -> pEqual l r
-  IsTrue t -> expect t
-  Fails t -> pFails t
-  Throws t -> pThrows t
-
-shrinkInterp :: TestStruct -> Assertion
-shrinkInterp = \case
-  PrintsTo term _ -> shrinkDoesntBreak term
-  Equal l r -> shrinkEqual l r
-  IsTrue t -> shrinkExpect t
-  Fails t -> shrinkFails t
-  Throws t -> shrinkThrows t
-
-runUnitTestWith :: (TestStruct -> Assertion) -> UnitTest -> TestTree
-runUnitTestWith interpreter (UnitTest name testStruct) = testCase name $ interpWith interpreter testStruct
-
-shrinkerTests :: TestTree
-shrinkerTests =
-  testGroup "shrinker tests" $
-    runUnitTestWith shrinkInterp <$> mainTests
 
 plutarchTests :: TestTree
 plutarchTests =
-<<<<<<< HEAD
-  testGroup "plutarch tests" $
-    runUnitTestWith plutarchInterp <$> mainTests
-
-mainTests :: [UnitTest]
-mainTests = 
-  [ UnitTest "add1" $ add1 `printsTo` "(program 1.0.0 (\\i0 -> \\i0 -> addInteger (addInteger i2 i1) 1))"
-  , UnitTest "add1Hoisted" $ add1Hoisted `printsTo` "(program 1.0.0 (\\i0 -> \\i0 -> addInteger (addInteger i2 i1) 1))"
-  , UnitTest "example1" $ example1 `printsTo` "(program 1.0.0 ((\\i0 -> addInteger (i1 12 32) (i1 5 4)) (\\i0 -> \\i0 -> addInteger (addInteger i2 i1) 1)))"
-  , UnitTest "example2" $ example2 `printsTo` "(program 1.0.0 (\\i0 -> i1 (\\i0 -> addInteger i1 1) (\\i0 -> subtractInteger i1 1)))"
-  , UnitTest "pfix" $ pfix `printsTo` "(program 1.0.0 (\\i0 -> (\\i0 -> i2 (\\i0 -> i2 i2 i1)) (\\i0 -> i2 (\\i0 -> i2 i2 i1))))"
-  , UnitTest "fib" $ fib `printsTo` "(program 1.0.0 ((\\i0 -> (\\i0 -> (\\i0 -> i2 (\\i0 -> i2 i2 i1)) (\\i0 -> i2 (\\i0 -> i2 i2 i1))) (\\i0 -> \\i0 -> force (i3 (equalsInteger i1 0) (delay 0) (delay (force (i3 (equalsInteger i1 1) (delay 1) (delay (addInteger (i2 (subtractInteger i1 1)) (i2 (subtractInteger i1 2)))))))))) (force ifThenElse)))"
-  , UnitTest "fib 9 == 34" $ equal (fib # 9) (34 :: Term s PInteger)
-  , UnitTest "uglyDouble" $ uglyDouble `printsTo` "(program 1.0.0 (\\i0 -> addInteger i1 i1))"
-  , UnitTest "1 + 2 == 3" $ equal (1 + 2 :: Term s PInteger) (3 :: Term s PInteger)
-  , UnitTest "fails: perror" $ fails perror
-  , UnitTest "pnot" $ do 
-     (pnot #$ pcon PTrue) `equal` pcon PFalse
-     (pnot #$ pcon PFalse) `equal` pcon PTrue
-  , UnitTest "() == ()" $ do 
-      isTrue $ pmatch (pcon PUnit) (\case PUnit -> pcon PTrue)
-      isTrue $ pcon PUnit #== pcon PUnit
-      pcon PUnit `equal` pcon PUnit
-  , UnitTest "() < () == False" $ do
-      isTrue $ pnot #$ pcon PUnit #< pcon PUnit
-  , UnitTest "() <= () == True" $ do
-      isTrue $ pcon PUnit #<= pcon PUnit
-  , UnitTest "0x02af == 0x02af" $ isTrue $ phexByteStr "02af" #== phexByteStr "02af"
-  , UnitTest "\"foo\" == \"foo\"" $ isTrue $ "foo" #== ("foo" :: Term s PString)
-  , UnitTest "PByteString :: mempty <> a == a <> mempty == a" $ do 
-      isTrue $ let a = phexByteStr "152a" in (mempty <> a) #== a
-      isTrue $ let a = phexByteStr "4141" in (a <> mempty) #== a
-  , UnitTest "PString :: mempty <> a == a <> mempty == a" $ do 
-      isTrue $ let a = "foo" :: Term s PString in (mempty <> a) #== a
-      isTrue $ let a = "bar" :: Term s PString in (a <> mempty) #== a
-  , UnitTest "PByteString :: 0x12 <> 0x34 == 0x1234" $
-      isTrue $
-        (phexByteStr "12" <> phexByteStr "34") #== phexByteStr "1234"
-  , UnitTest "PString :: \"ab\" <> \"cd\" == \"abcd\"" $
-      isTrue $
-        ("ab" <> "cd") #== ("abcd" :: Term s PString)
-  , UnitTest "PByteString mempty" $ isTrue $ mempty #== phexByteStr ""
-  , UnitTest "pconsByteStr" $ do
-      let xs = "5B1F"; b = "41"
-      (pconsBS # fromInteger (readByte b) # phexByteStr xs) `equal` phexByteStr (b <> xs)
-  , UnitTest "plengthByteStr" $ do
-    (plengthBS # phexByteStr "012f") `equal` (2 :: Term s PInteger)
-    isTrue $ (plengthBS # phexByteStr "012f") #== 2
-    let xs = phexByteStr "48fCd1" 
-    (plengthBS #$ pconsBS # 91 # xs)
-      `equal` (1 + plengthBS # xs)
-  , UnitTest "pindexByteStr" $
-      (pindexBS # phexByteStr "4102af" # 1) `equal` (0x02 :: Term s PInteger)
-  , UnitTest "psliceByteStr" $
-      (psliceBS # 1 # 3 # phexByteStr "4102afde5b2a") `equal` phexByteStr "02afde"
-  , UnitTest "pbyteStr - phexByteStr relation" $ do
-      let a = ["42", "ab", "df", "c9"]
-      pbyteStr (BS.pack $ map readByte a) `equal` phexByteStr (concat a)
-  , UnitTest "PString mempty" $ isTrue $ mempty #== ("" :: Term s PString)
-  , UnitTest "pfromText \"abc\" == \"abc\"" $ do
-        pfromText "abc" `equal` ("abc" :: Term s PString)
-        isTrue $ pfromText "foo" #== "foo"
-  , UnitTest "#&& - boolean and; #|| - boolean or" $ do
-      let ptrue = pcon PTrue
-          pfalse = pcon PFalse
-      -- AND tests
-      isTrue $ ptrue #&& ptrue
-      isTrue $ pnot #$ ptrue #&& pfalse
-      isTrue $ pnot #$ pfalse #&& ptrue
-      isTrue $ pnot #$ pfalse #&& pfalse
-      -- OR tests
-      isTrue $ ptrue #|| ptrue
-      isTrue $ ptrue #|| pfalse
-      isTrue $ pfalse #|| ptrue
-      isTrue $ pnot #$ pfalse #|| pfalse
-  , UnitTest "ScriptPurpose literal" $
-      let d :: ScriptPurpose
-          d = Minting dummyCurrency
-          f :: Term s PData
-          f = pdataLiteral $ toData d
-       in f `printsTo` "(program 1.0.0 #d8799f58201111111111111111111111111111111111111111111111111111111111111111ff)"
-  , UnitTest "decode ScriptPurpose" $
-      let d :: ScriptPurpose
-          d = Minting dummyCurrency
-          d' :: Term s PScriptPurpose
-          d' = punsafeCoerce $ pdataLiteral $ toData d
-          f :: Term s POpaque
-          f = pmatch d' $ \case
-            PMinting c -> popaque c
-            _ -> perror
-       in f `printsTo` "(program 1.0.0 ((\\i0 -> (\\i0 -> (\\i0 -> force (force ifThenElse (equalsInteger 0 i2) (delay i1) (delay error))) (force (force sndPair) i2)) (force (force fstPair) i1)) (unConstrData #d8799f58201111111111111111111111111111111111111111111111111111111111111111ff)))"
-  , UnitTest "error # 1 => error" $
-      (perror # (1 :: Term s PInteger)) `printsTo` "(program 1.0.0 error)"
-  , UnitTest "fib error => error" $
-      (fib # perror) `printsTo` "(program 1.0.0 error)"
-  , UnitTest "force (delay 0) => 0" $
-      (pforce . pdelay $ (0 :: Term s PInteger)) `printsTo` "(program 1.0.0 0)"
-  , UnitTest "delay (force (delay 0)) => delay 0" $
-      (pdelay . pforce . pdelay $ (0 :: Term s PInteger)) `printsTo` "(program 1.0.0 (delay 0))"
-  , UnitTest "id # 0 => 0" $
-      ((plam $ \x -> x) # (0 :: Term s PInteger)) `printsTo` "(program 1.0.0 0)"
-  , UnitTest "hoist id 0 => 0" $
-      ((phoistAcyclic $ plam $ \x -> x) # (0 :: Term s PInteger)) `printsTo` "(program 1.0.0 0)"
-  , UnitTest "hoist fstPair => fstPair" $
-      phoistAcyclic (punsafeBuiltin PLC.FstPair) `printsTo` "(program 1.0.0 fstPair)"
-  , UnitTest "throws: hoist error" $ throws $ phoistAcyclic perror
-  , UnitTest "PData equality" $ do
-      isTrue $ let dat = pdataLiteral (PlutusTx.List [PlutusTx.Constr 1 [PlutusTx.I 0]]) in dat #== dat
-      isTrue $ pnot #$ pdataLiteral (PlutusTx.Constr 0 []) #== pdataLiteral (PlutusTx.I 42)
-  , UnitTest "PAsData equality" $ do
-      isTrue $ let dat = pdata @PInteger 42 in dat #== dat
-      isTrue $ pnot #$ pdata (phexByteStr "12") #== pdata (phexByteStr "ab")
-  , UnitTest "λx y -> addInteger x y => addInteger" $
-      (plam $ \x y -> (x :: Term _ PInteger) + y) `printsTo` "(program 1.0.0 addInteger)"
-  , UnitTest "λx y -> hoist (force mkCons) x y => force mkCons" $
-      (plam $ \x y -> (pforce $ punsafeBuiltin PLC.MkCons) # x # y) `printsTo` "(program 1.0.0 (force mkCons))"
-  , UnitTest "λx y -> hoist mkCons x y => mkCons x y" $
-      (plam $ \x y -> (punsafeBuiltin PLC.MkCons) # x # y) `printsTo` "(program 1.0.0 (\\i0 -> \\i0 -> mkCons i2 i1))"
-  , UnitTest "λx y -> hoist (λx y. x + y - y - x) x y => λx y. x + y - y - x" $
-      (plam $ \x y -> (phoistAcyclic $ plam $ \(x :: Term _ PInteger) y -> x + y - y - x) # x # y) `printsTo` "(program 1.0.0 (\\i0 -> \\i0 -> subtractInteger (subtractInteger (addInteger i2 i1) i1) i2))"
-  , UnitTest "λx y -> x + x" $
-      (plam $ \(x :: Term _ PInteger) (_ :: Term _ PInteger) -> x + x) `printsTo` "(program 1.0.0 (\\i0 -> \\i0 -> addInteger i2 i2))"
-  , UnitTest "let x = addInteger in x 1 1" $
-      (plet (punsafeBuiltin PLC.AddInteger) $ \x -> x # (1 :: Term _ PInteger) # (1 :: Term _ PInteger)) `printsTo` "(program 1.0.0 (addInteger 1 1))"
-  , UnitTest "let x = 0 in x => 0" $
-      (plet 0 $ \(x :: Term _ PInteger) -> x) `printsTo` "(program 1.0.0 0)"
-  , UnitTest "let x = hoist (\\x -> x + x) in 0 => 0" $
-      (plet (phoistAcyclic $ plam $ \(x :: Term _ PInteger) -> x + x) $ \_ -> (0 :: Term _ PInteger)) `printsTo` "(program 1.0.0 0)"
-  , UnitTest "let x = hoist (\\x -> x + x) in x" $
-      (plet (phoistAcyclic $ plam $ \(x :: Term _ PInteger) -> x + x) $ \x -> x) `printsTo` "(program 1.0.0 (\\i0 -> addInteger i1 i1))"
-  ]
-=======
   testGroup
     "plutarch tests"
     [ testCase "add1" $ (printTerm add1) @?= "(program 1.0.0 (\\i0 -> \\i0 -> addInteger (addInteger i2 i1) 1))"
@@ -513,7 +237,6 @@
             plift' (pconstant @(PBuiltinList (PBuiltinPair PString (PBuiltinList PInteger))) v2) @?= Right v2
         ]
     ]
->>>>>>> 4685844d
 
 -- | Tests for the behaviour of UPLC itself.
 uplcTests :: TestTree
@@ -533,7 +256,7 @@
                 PLC.ValueOf (PLC.DefaultUniApply PLC.DefaultUniProtoList PLC.DefaultUniInteger) [1]
             l' :: Term _ (PBuiltinList POpaque) =
               pforce (punsafeBuiltin PLC.MkCons) # pcon PTrue # l
-         in pFails l'
+         in fails l'
     , testCase "(2,1)" $
         let p :: Term _ (PBuiltinPair PInteger PInteger) =
               punsafeConstantInternal . PLC.Some $
@@ -547,7 +270,7 @@
     , testCase "fails: MkPair 1 2" $
         let p :: Term _ (PBuiltinPair PInteger PInteger) =
               punsafeBuiltin PLC.MkPairData # (1 :: Term _ PInteger) # (2 :: Term _ PInteger)
-         in pFails p
+         in fails p
     ]
 
 {- | Interpret a byte.
