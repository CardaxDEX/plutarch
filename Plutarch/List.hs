-- | Scott-encoded lists and ListLike typeclass
module Plutarch.List (
  PList (..),
  PListLike (..),
  PIsListLike,
  pconvertLists,

  -- * Comparison
  plistEquals,

  -- * Query
  pelem,
  plength,
  punsafeIndex,
<<<<<<< HEAD
  punsafeIndex',
=======
>>>>>>> da64504c
  pdrop,

  -- * Construction
  psingleton,

  -- * Combine
  pconcat,
  pzipWith,
  pzipWith',
  pzip,

  -- * Traversals
  pmap,
  pfilter,

  -- * Catamorphisms
  precList,
  pfoldr,
  pfoldr',
  pfoldrLazy,
  pfoldl,
  pfoldl',

  -- * Special Folds
  pall,
  pany,
) where

import Numeric.Natural (Natural)

import Plutarch (PInner, PlutusType, pcon', pmatch')
import Plutarch.Bool (PBool (PFalse, PTrue), PEq, pif, (#&&), (#==), (#||))
import Plutarch.Integer (PInteger)
import Plutarch.Lift (pconstant)
import Plutarch.Pair (PPair (PPair))
import Plutarch.Prelude

import Data.Kind

data PList (a :: PType) (s :: S)
  = PSCons (Term s a) (Term s (PList a))
  | PSNil

instance PlutusType (PList a) where
  type PInner (PList a) c = (a :--> PList a :--> c) :--> PDelayed c :--> c

  pcon' :: forall s. PList a s -> forall b. Term s (PInner (PList a) b)
  pcon' (PSCons x xs) = plam $ \match_cons (_ :: Term _ _) -> match_cons # x # xs
  pcon' PSNil = plam $ \_match_cons match_nil -> pforce match_nil
  pmatch' xs f =
    xs # plam (\x xs -> f (PSCons x xs)) # pdelay (f PSNil)

instance PEq a => PEq (PList a) where
  (#==) xs ys = plistEquals # xs # ys

--------------------------------------------------------------------------------

-- | 'PIsListLike list a' constraints 'list' be a 'PListLike' with valid element type, 'a'.
type PIsListLike list a = (PListLike list, PElemConstraint list a)

-- | Plutarch types that behave like lists.
class PListLike (list :: (PType) -> PType) where
  type PElemConstraint list (a :: PType) :: Constraint

  -- | Canonical eliminator for list-likes.
  pelimList ::
    PElemConstraint list a =>
    (Term s a -> Term s (list a) -> Term s r) ->
    Term s r ->
    Term s (list a) ->
    Term s r

  -- | Cons an element onto an existing list.
  pcons :: PElemConstraint list a => Term s (a :--> list a :--> list a)

  -- | The empty list
  pnil :: PElemConstraint list a => Term s (list a)

  -- | Return the first element of a list. Partial, throws an error upon encountering an empty list.
  phead :: PElemConstraint list a => Term s (list a :--> a)
  phead = phoistAcyclic $ plam $ pelimList const perror

  -- | Take the tail of a list, meaning drop its head. Partial, throws an error upon encountering an empty list.
  ptail :: PElemConstraint list a => Term s (list a :--> list a)
  ptail = phoistAcyclic $ plam $ pelimList (\_ xs -> xs) perror

  -- | / O(1) /. Check if a list is empty
  pnull :: PElemConstraint list a => Term s (list a :--> PBool)
  pnull = phoistAcyclic $ plam $ pelimList (\_ _ -> pconstant False) $ pconstant True

instance PListLike PList where
  type PElemConstraint PList _ = ()
  pelimList match_cons match_nil ls = pmatch ls $ \case
    PSCons x xs -> match_cons x xs
    PSNil -> match_nil
  pcons = phoistAcyclic $ plam $ \x xs -> pcon (PSCons x xs)
  pnil = pcon PSNil

-- | / O(n) /. Convert from any ListLike to any ListLike, provided both lists' element constraints are met.
pconvertLists ::
  forall f g a s.
  (PIsListLike f a, PIsListLike g a) =>
  Term s (f a :--> g a)
pconvertLists = phoistAcyclic $
  pfix #$ plam $ \self ->
    pelimList
      (\x xs -> pcons # x #$ self # xs)
      pnil

-- | Like 'pelimList', but with a fixpoint recursion hatch.
precList ::
  PIsListLike list a =>
  (Term s (list a :--> r) -> Term s a -> Term s (list a) -> Term s r) ->
  (Term s (list a :--> r) -> Term s r) ->
  Term s (list a :--> r)
precList mcons mnil =
  pfix #$ plam $ \self ->
    pelimList
      (mcons self)
      (mnil self)

--------------------------------------------------------------------------------
-- Construction

-- | / O(1) /. Create a singleton list from an element
psingleton :: PIsListLike list a => Term s (a :--> list a)
psingleton = phoistAcyclic $ plam $ \x -> pcons # x # pnil

--------------------------------------------------------------------------------
-- Querying

-- | / O(n) /. Check if element is in the list
pelem :: (PIsListLike list a, PEq a) => Term s (a :--> list a :--> PBool)
pelem =
  phoistAcyclic $
    plam $ \needle ->
      precList
        (\self x xs -> pif (x #== needle) (pcon PTrue) (self # xs))
        (\_self -> pcon PFalse)

-- | / O(n) /. Count the number of elements in the list
plength :: PIsListLike list a => Term s (list a :--> PInteger)
plength = phoistAcyclic $
  plam $ \xs ->
    let go :: PIsListLike list a => Term s (list a :--> PInteger :--> PInteger)
        go = (pfix #$ plam $ \self ls n -> pelimList (\_ xs -> self # xs # n + 1) n ls)
     in go # xs # 0

{- |
  Unsafely index a BuiltinList,
  throwing an error if the index is out of bounds.
-}
punsafeIndex :: (PIsListLike list a) => Natural -> Term s (list a) -> Term s a
punsafeIndex n xs = phead # (pdrop n xs)

{- |
  Drop the first n fields of a List.

  The term will be statically generated as
  repeated applications of 'ptail', which will be more
  efficient in many circumstances.
-}
pdrop :: (PIsListLike list a) => Natural -> Term s (list a) -> Term s (list a)
pdrop n xs = (phoistAcyclic $ plam $ \x -> pdrop' n x) # xs
  where
    pdrop' 0 xs' = xs'
    pdrop' n' xs' = pdrop' (n' - 1) (ptail # xs')

{- |
  Version of 'punsafeIndex' using repeated application of 'ptail', with
  'pdrop'.
-}
punsafeIndex' :: (PIsListLike list a) => Natural -> Term s (list a) -> Term s a
punsafeIndex' n xs = phead # (pdrop n xs)

{- |
  Drop the first n fields of a List.

  The term will be statically generated as
  repeated applications of 'ptail', which will be more
  efficient in many circumstances.
-}
pdrop :: (PIsListLike list a) => Natural -> Term s (list a) -> Term s (list a)
pdrop n xs = (phoistAcyclic $ plam $ \x -> pdrop' n x) # xs
  where
    pdrop' 0 xs' = xs'
    pdrop' n' xs' = pdrop' (n' - 1) (ptail # xs')

--------------------------------------------------------------------------------

-- | / O(n) /. Fold on a list left-associatively.
pfoldl :: PIsListLike list a => Term s ((b :--> a :--> b) :--> b :--> list a :--> b)
pfoldl = phoistAcyclic $
  plam $ \f ->
    pfix #$ plam $ \self z l ->
      pelimList
        (\x xs -> self # (f # z # x) # xs)
        z
        l

-- | The same as 'pfoldl', but with Haskell-level reduction function.
pfoldl' :: PIsListLike list a => (forall s. Term s b -> Term s a -> Term s b) -> Term s (b :--> list a :--> b)
pfoldl' f = phoistAcyclic $
  pfix #$ plam $ \self z l ->
    pelimList
      (\x xs -> self # f z x # xs)
      z
      l

-- | / O(n) /. Fold on a list right-associatively.
pfoldr :: PIsListLike list a => Term s ((a :--> b :--> b) :--> b :--> list a :--> b)
pfoldr = phoistAcyclic $
  plam $ \f z ->
    precList
      (\self x xs -> f # x # (self # xs))
      (const z)

-- | The same as 'pfoldr'', but with Haskell-level reduction function.
pfoldr' :: PIsListLike list a => (forall s. Term s a -> Term s b -> Term s b) -> Term s (b :--> list a :--> b)
pfoldr' f = phoistAcyclic $
  plam $ \z ->
    precList
      (\self x xs -> f x (self # xs))
      (const z)

{- | / O(n) /. Fold on a list right-associatively, with opportunity for short circuting.

May short circuit when given reducer function is lazy in its second argument.
-}
pfoldrLazy :: PIsListLike list a => Term s ((a :--> PDelayed b :--> b) :--> b :--> list a :--> b)
pfoldrLazy = phoistAcyclic $
  plam $ \f z ->
    precList
      (\self x xs -> f # x # pdelay (self # xs))
      (const z)

-- | / O(n) /. Check that predicate holds for all elements in a list.
pall :: PIsListLike list a => Term s ((a :--> PBool) :--> list a :--> PBool)
pall = phoistAcyclic $
  plam $ \predicate ->
    precList (\self x xs -> predicate # x #&& self # xs) (const $ pconstant True)

-- | / O(n) /. Check that predicate holds for any element in a list.
pany :: PIsListLike list a => Term s ((a :--> PBool) :--> list a :--> PBool)
pany = phoistAcyclic $
  plam $ \predicate ->
    precList (\self x xs -> predicate # x #|| self # xs) (const $ pconstant False)

-- | / O(n) /. Map a function over a list of elements
pmap :: (PListLike list, PElemConstraint list a, PElemConstraint list b) => Term s ((a :--> b) :--> list a :--> list b)
pmap = phoistAcyclic $
  plam $ \f ->
    precList (\self x xs -> pcons # (f # x) # (self # xs)) (const pnil)

-- | / O(n) /. Filter elements from a list that don't match the predicate.
pfilter :: PIsListLike list a => Term s ((a :--> PBool) :--> list a :--> list a)
pfilter =
  phoistAcyclic $
    plam $ \predicate ->
      precList
        ( \self x' xs -> plet x' $ \x ->
            pif
              (predicate # x)
              (pcons # x # (self # xs))
              (self # xs)
        )
        (const pnil)

--------------------------------------------------------------------------------

{- | / O(n) /. Concatenate two lists

 Example:
 > pconcat # psingleton x # psingleton y == plistLiteral [x, y]

 pconcat exhibits identities with empty lists such that
 > forall x. pconcat # pnil # x == x
 > forall x. pconcat # x # pnil == x
-}
pconcat :: PIsListLike list a => Term s (list a :--> list a :--> list a)
pconcat =
  phoistAcyclic $
    plam $ \xs ys ->
      precList
        ( \self x xs ->
            pcons # x # (self # xs)
        )
        (const ys)
        # xs

{- | / O(min(n, m)) /. Zip two lists together with a passed function.

If the lists are of differing lengths, cut to the shortest.
-}
pzipWith ::
  ( PListLike list
  , PElemConstraint list a
  , PElemConstraint list b
  , PElemConstraint list c
  ) =>
  Term s ((a :--> b :--> c) :--> list a :--> list b :--> list c)
pzipWith =
  phoistAcyclic $
    plam $ \f ->
      pfix #$ plam $ \self lx ly ->
        pelimList
          ( \x xs ->
              pelimList
                (\y ys -> pcons # (f # x # y) # (self # xs # ys))
                pnil
                ly
          )
          pnil
          lx

-- | Like 'pzipWith' but with Haskell-level merge function.
pzipWith' ::
  ( PListLike list
  , PElemConstraint list a
  , PElemConstraint list b
  , PElemConstraint list c
  ) =>
  (Term s a -> Term s b -> Term s c) ->
  Term s (list a :--> list b :--> list c)
pzipWith' f =
  pfix #$ plam $ \self lx ly ->
    pelimList
      ( \x xs ->
          pelimList
            (\y ys -> pcons # f x y # (self # xs # ys))
            pnil
            ly
      )
      pnil
      lx

{- | / O(min(n, m)) /. Zip two lists together, creating pairs of the elements.

If the lists are of differing lengths, cut to the shortest.
-}
pzip ::
  ( PListLike list
  , PElemConstraint list a
  , PElemConstraint list b
  , PElemConstraint list (PPair a b)
  ) =>
  Term s (list a :--> list b :--> list (PPair a b))
pzip = phoistAcyclic $ pzipWith' $ \x y -> pcon (PPair x y)

-- | / O(min(n, m)) /. Check if two lists are equal.
plistEquals :: (PIsListLike list a, PEq a) => Term s (list a :--> list a :--> PBool)
plistEquals =
  phoistAcyclic $
    pfix #$ plam $ \self xlist ylist ->
      pelimList
        ( \x xs ->
            pelimList (\y ys -> pif (x #== y) (self # xs # ys) (pconstant False)) (pconstant False) ylist
        )
        (pelimList (\_ _ -> pconstant False) (pconstant True) ylist)
        xlist<|MERGE_RESOLUTION|>--- conflicted
+++ resolved
@@ -12,10 +12,6 @@
   pelem,
   plength,
   punsafeIndex,
-<<<<<<< HEAD
-  punsafeIndex',
-=======
->>>>>>> da64504c
   pdrop,
 
   -- * Construction
@@ -170,26 +166,6 @@
 -}
 punsafeIndex :: (PIsListLike list a) => Natural -> Term s (list a) -> Term s a
 punsafeIndex n xs = phead # (pdrop n xs)
-
-{- |
-  Drop the first n fields of a List.
-
-  The term will be statically generated as
-  repeated applications of 'ptail', which will be more
-  efficient in many circumstances.
--}
-pdrop :: (PIsListLike list a) => Natural -> Term s (list a) -> Term s (list a)
-pdrop n xs = (phoistAcyclic $ plam $ \x -> pdrop' n x) # xs
-  where
-    pdrop' 0 xs' = xs'
-    pdrop' n' xs' = pdrop' (n' - 1) (ptail # xs')
-
-{- |
-  Version of 'punsafeIndex' using repeated application of 'ptail', with
-  'pdrop'.
--}
-punsafeIndex' :: (PIsListLike list a) => Natural -> Term s (list a) -> Term s a
-punsafeIndex' n xs = phead # (pdrop n xs)
 
 {- |
   Drop the first n fields of a List.
