--- conflicted
+++ resolved
@@ -32,7 +32,6 @@
 -- | Plutus 'BuiltinPair'
 data PBuiltinPair (a :: k -> Type) (b :: k -> Type) (s :: k)
 
-<<<<<<< HEAD
 deriving via
   PBuiltinType (PBuiltinPair a b) (PHaskellType a, PHaskellType b)
   instance
@@ -41,9 +40,7 @@
     ) =>
     (PLift (PBuiltinPair a b))
 
-=======
 -- | Plutus 'BuiltinList'
->>>>>>> 8fe9d339
 data PBuiltinList (a :: k -> Type) (s :: k)
 
 deriving via
